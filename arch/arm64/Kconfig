config ARM64
	def_bool y
	select ARCH_BINFMT_ELF_RANDOMIZE_PIE
	select ARCH_HAS_ATOMIC64_DEC_IF_POSITIVE
	select ARCH_HAS_SG_CHAIN
	select ARCH_HAS_TICK_BROADCAST if GENERIC_CLOCKEVENTS_BROADCAST
	select ARCH_USE_CMPXCHG_LOCKREF
	select ARCH_SUPPORTS_ATOMIC_RMW
	select ARCH_WANT_OPTIONAL_GPIOLIB
	select ARCH_WANT_COMPAT_IPC_PARSE_VERSION
	select ARCH_WANT_FRAME_POINTERS
	select ARM_AMBA
	select ARM_ARCH_TIMER
	select ARM_GIC
	select AUDIT_ARCH_COMPAT_GENERIC
	select ARM_GIC_V2M if PCI_MSI
	select ARM_GIC_V3
	select ARM_GIC_V3_ITS if PCI_MSI
	select BUILDTIME_EXTABLE_SORT
	select CLONE_BACKWARDS
	select COMMON_CLK
	select CPU_PM if (SUSPEND || CPU_IDLE)
	select DCACHE_WORD_ACCESS
	select GENERIC_ALLOCATOR
	select GENERIC_CLOCKEVENTS
	select GENERIC_CLOCKEVENTS_BROADCAST if SMP
	select GENERIC_CPU_AUTOPROBE
	select GENERIC_EARLY_IOREMAP
	select GENERIC_IOMAP
	select GENERIC_IRQ_PROBE
	select GENERIC_IRQ_SHOW
	select GENERIC_SCHED_CLOCK
	select GENERIC_SMP_IDLE_THREAD
	select GENERIC_STRNCPY_FROM_USER
	select GENERIC_STRNLEN_USER
	select GENERIC_TIME_VSYSCALL
	select HANDLE_DOMAIN_IRQ
	select HARDIRQS_SW_RESEND
	select HAVE_ARCH_AUDITSYSCALL
	select HAVE_ARCH_JUMP_LABEL
	select HAVE_ARCH_KGDB
	select HAVE_ARCH_SECCOMP_FILTER
	select HAVE_ARCH_TRACEHOOK
	select HAVE_BPF_JIT
	select HAVE_C_RECORDMCOUNT
	select HAVE_CC_STACKPROTECTOR
	select HAVE_DEBUG_BUGVERBOSE
	select HAVE_DEBUG_KMEMLEAK
	select HAVE_DMA_API_DEBUG
	select HAVE_DMA_ATTRS
	select HAVE_DMA_CONTIGUOUS
	select HAVE_DYNAMIC_FTRACE
	select HAVE_EFFICIENT_UNALIGNED_ACCESS
	select HAVE_FTRACE_MCOUNT_RECORD
	select HAVE_FUNCTION_TRACER
	select HAVE_FUNCTION_GRAPH_TRACER
	select HAVE_GENERIC_DMA_COHERENT
	select HAVE_HW_BREAKPOINT if PERF_EVENTS
	select HAVE_MEMBLOCK
	select HAVE_PATA_PLATFORM
	select HAVE_PERF_EVENTS
	select HAVE_PERF_REGS
	select HAVE_PERF_USER_STACK_DUMP
	select HAVE_RCU_TABLE_FREE
	select HAVE_SYSCALL_TRACEPOINTS
	select IRQ_DOMAIN
	select MODULES_USE_ELF_RELA
	select NO_BOOTMEM
	select OF
	select OF_EARLY_FLATTREE
	select OF_RESERVED_MEM
	select PERF_USE_VMALLOC
	select POWER_RESET
	select POWER_SUPPLY
	select RTC_LIB
	select SPARSE_IRQ
	select SYSCTL_EXCEPTION_TRACE
	select HAVE_CONTEXT_TRACKING
	help
	  ARM 64-bit (AArch64) Linux support.

config 64BIT
	def_bool y

config ARCH_PHYS_ADDR_T_64BIT
	def_bool y

config MMU
	def_bool y

config NO_IOPORT_MAP
	def_bool y if !PCI

config ILLEGAL_POINTER_VALUE
	hex
	default 0xdead000000000000

config STACKTRACE_SUPPORT
	def_bool y

config ILLEGAL_POINTER_VALUE
	hex
	default 0xdead000000000000

config LOCKDEP_SUPPORT
	def_bool y

config TRACE_IRQFLAGS_SUPPORT
	def_bool y

config RWSEM_XCHGADD_ALGORITHM
	def_bool y

config GENERIC_HWEIGHT
	def_bool y

config GENERIC_CSUM
        def_bool y

config GENERIC_CALIBRATE_DELAY
	def_bool y

config ZONE_DMA
	def_bool y

config HAVE_GENERIC_RCU_GUP
	def_bool y

config ARCH_DMA_ADDR_T_64BIT
	def_bool y

config NEED_DMA_MAP_STATE
	def_bool y

config NEED_SG_DMA_LENGTH
	def_bool y

config SWIOTLB
	def_bool y

config IOMMU_HELPER
	def_bool SWIOTLB

config KERNEL_MODE_NEON
	def_bool y

config FIX_EARLYCON_MEM
	def_bool y

source "init/Kconfig"

source "kernel/Kconfig.freezer"

menu "Platform selection"

config ARCH_THUNDER
	bool "Cavium Inc. Thunder SoC Family"
	help
	  This enables support for Cavium's Thunder Family of SoCs.

config ARCH_VEXPRESS
	bool "ARMv8 software model (Versatile Express)"
	select ARCH_REQUIRE_GPIOLIB
	select COMMON_CLK_VERSATILE
	select POWER_RESET_VEXPRESS
	select VEXPRESS_CONFIG
	help
	  This enables support for the ARMv8 software model (Versatile
	  Express).

config ARCH_XGENE
	bool "AppliedMicro X-Gene SOC Family"
	help
	  This enables support for AppliedMicro X-Gene SOC Family

endmenu

menu "Bus support"

config ARM_AMBA
	bool

config PCI
	bool "PCI support"
	help
	  This feature enables support for PCI bus system. If you say Y
	  here, the kernel will include drivers and infrastructure code
	  to support PCI bus devices.

config PCI_DOMAINS
	def_bool PCI

config PCI_DOMAINS_GENERIC
	def_bool PCI

config PCI_SYSCALL
	def_bool PCI

source "drivers/pci/Kconfig"
source "drivers/pci/pcie/Kconfig"
source "drivers/pci/hotplug/Kconfig"

endmenu

menu "Kernel Features"

menu "ARM errata workarounds via the alternatives framework"

config ARM64_ERRATUM_826319
	bool "Cortex-A53: 826319: System might deadlock if a write cannot complete until read data is accepted"
	default y
	help
	  This option adds an alternative code sequence to work around ARM
	  erratum 826319 on Cortex-A53 parts up to r0p2 with an AMBA 4 ACE or
	  AXI master interface and an L2 cache.

	  If a Cortex-A53 uses an AMBA AXI4 ACE interface to other processors
	  and is unable to accept a certain write via this interface, it will
	  not progress on read data presented on the read data channel and the
	  system can deadlock.

	  The workaround promotes data cache clean instructions to
	  data cache clean-and-invalidate.
	  Please note that this does not necessarily enable the workaround,
	  as it depends on the alternative framework, which will only patch
	  the kernel if an affected CPU is detected.

	  If unsure, say Y.

config ARM64_ERRATUM_827319
	bool "Cortex-A53: 827319: Data cache clean instructions might cause overlapping transactions to the interconnect"
	default y
	help
	  This option adds an alternative code sequence to work around ARM
	  erratum 827319 on Cortex-A53 parts up to r0p2 with an AMBA 5 CHI
	  master interface and an L2 cache.

	  Under certain conditions this erratum can cause a clean line eviction
	  to occur at the same time as another transaction to the same address
	  on the AMBA 5 CHI interface, which can cause data corruption if the
	  interconnect reorders the two transactions.

	  The workaround promotes data cache clean instructions to
	  data cache clean-and-invalidate.
	  Please note that this does not necessarily enable the workaround,
	  as it depends on the alternative framework, which will only patch
	  the kernel if an affected CPU is detected.

	  If unsure, say Y.

config ARM64_ERRATUM_824069
	bool "Cortex-A53: 824069: Cache line might not be marked as clean after a CleanShared snoop"
	default y
	help
	  This option adds an alternative code sequence to work around ARM
	  erratum 824069 on Cortex-A53 parts up to r0p2 when it is connected
	  to a coherent interconnect.

	  If a Cortex-A53 processor is executing a store or prefetch for
	  write instruction at the same time as a processor in another
	  cluster is executing a cache maintenance operation to the same
	  address, then this erratum might cause a clean cache line to be
	  incorrectly marked as dirty.

	  The workaround promotes data cache clean instructions to
	  data cache clean-and-invalidate.
	  Please note that this option does not necessarily enable the
	  workaround, as it depends on the alternative framework, which will
	  only patch the kernel if an affected CPU is detected.

	  If unsure, say Y.

config ARM64_ERRATUM_819472
	bool "Cortex-A53: 819472: Store exclusive instructions might cause data corruption"
	default y
	help
	  This option adds an alternative code sequence to work around ARM
	  erratum 819472 on Cortex-A53 parts up to r0p1 with an L2 cache
	  present when it is connected to a coherent interconnect.

	  If the processor is executing a load and store exclusive sequence at
	  the same time as a processor in another cluster is executing a cache
	  maintenance operation to the same address, then this erratum might
	  cause data corruption.

	  The workaround promotes data cache clean instructions to
	  data cache clean-and-invalidate.
	  Please note that this does not necessarily enable the workaround,
	  as it depends on the alternative framework, which will only patch
	  the kernel if an affected CPU is detected.

	  If unsure, say Y.

config ARM64_ERRATUM_832075
	bool "Cortex-A57: 832075: possible deadlock on mixing exclusive memory accesses with device loads"
	default y
	help
	  This option adds an alternative code sequence to work around ARM
	  erratum 832075 on Cortex-A57 parts up to r1p2.

	  Affected Cortex-A57 parts might deadlock when exclusive load/store
	  instructions to Write-Back memory are mixed with Device loads.

	  The workaround is to promote device loads to use Load-Acquire
	  semantics.
	  Please note that this does not necessarily enable the workaround,
	  as it depends on the alternative framework, which will only patch
	  the kernel if an affected CPU is detected.

	  If unsure, say Y.

config ARM64_ERRATUM_845719
	bool "Cortex-A53: 845719: a load might read incorrect data"
	depends on COMPAT
	default y
	help
	  This option adds an alternative code sequence to work around ARM
	  erratum 845719 on Cortex-A53 parts up to r0p4.

	  When running a compat (AArch32) userspace on an affected Cortex-A53
	  part, a load at EL0 from a virtual address that matches the bottom 32
	  bits of the virtual address used by a recent load at (AArch64) EL1
	  might return incorrect data.

	  The workaround is to write the contextidr_el1 register on exception
	  return to a 32-bit task.
	  Please note that this does not necessarily enable the workaround,
	  as it depends on the alternative framework, which will only patch
	  the kernel if an affected CPU is detected.

	  If unsure, say Y.

endmenu


choice
	prompt "Page size"
	default ARM64_4K_PAGES
	help
	  Page size (translation granule) configuration.

config ARM64_4K_PAGES
	bool "4KB"
	help
	  This feature enables 4KB pages support.

config ARM64_64K_PAGES
	bool "64KB"
	help
	  This feature enables 64KB pages support (4KB by default)
	  allowing only two levels of page tables and faster TLB
	  look-up. AArch32 emulation is not available when this feature
	  is enabled.

endchoice

choice
	prompt "Virtual address space size"
	default ARM64_VA_BITS_39 if ARM64_4K_PAGES
	default ARM64_VA_BITS_42 if ARM64_64K_PAGES
	help
	  Allows choosing one of multiple possible virtual address
	  space sizes. The level of translation table is determined by
	  a combination of page size and virtual address space size.

config ARM64_VA_BITS_39
	bool "39-bit"
	depends on ARM64_4K_PAGES

config ARM64_VA_BITS_42
	bool "42-bit"
	depends on ARM64_64K_PAGES

config ARM64_VA_BITS_48
	bool "48-bit"
	depends on !ARM_SMMU

endchoice

config ARM64_VA_BITS
	int
	default 39 if ARM64_VA_BITS_39
	default 42 if ARM64_VA_BITS_42
	default 48 if ARM64_VA_BITS_48

config ARM64_PGTABLE_LEVELS
	int
	default 2 if ARM64_64K_PAGES && ARM64_VA_BITS_42
	default 3 if ARM64_64K_PAGES && ARM64_VA_BITS_48
	default 3 if ARM64_4K_PAGES && ARM64_VA_BITS_39
	default 4 if ARM64_4K_PAGES && ARM64_VA_BITS_48

config CPU_BIG_ENDIAN
       bool "Build big-endian kernel"
       help
         Say Y if you plan on running a kernel in big-endian mode.

config SMP
	bool "Symmetric Multi-Processing"
	help
	  This enables support for systems with more than one CPU.  If
	  you say N here, the kernel will run on single and
	  multiprocessor machines, but will use only one CPU of a
	  multiprocessor machine. If you say Y here, the kernel will run
	  on many, but not all, single processor machines. On a single
	  processor machine, the kernel will run faster if you say N
	  here.

	  If you don't know what to do here, say N.

config SCHED_MC
	bool "Multi-core scheduler support"
	depends on SMP
	help
	  Multi-core scheduler support improves the CPU scheduler's decision
	  making when dealing with multi-core CPU chips at a cost of slightly
	  increased overhead in some places. If unsure say N here.

config SCHED_SMT
	bool "SMT scheduler support"
	depends on SMP
	help
	  Improves the CPU scheduler's decision making when dealing with
	  MultiThreading at a cost of slightly increased overhead in some
	  places. If unsure say N here.

config NR_CPUS
	int "Maximum number of CPUs (2-64)"
	range 2 64
	depends on SMP
	# These have to remain sorted largest to smallest
	default "64"

config HOTPLUG_CPU
	bool "Support for hot-pluggable CPUs"
	depends on SMP
	help
	  Say Y here to experiment with turning CPUs off and on.  CPUs
	  can be controlled through /sys/devices/system/cpu.

source kernel/Kconfig.preempt

config HZ
	int
	default 100

config ARCH_HAS_HOLES_MEMORYMODEL
	def_bool y if SPARSEMEM

config ARCH_SPARSEMEM_ENABLE
	def_bool y
	select SPARSEMEM_VMEMMAP_ENABLE

config ARCH_SPARSEMEM_DEFAULT
	def_bool ARCH_SPARSEMEM_ENABLE

config ARCH_SELECT_MEMORY_MODEL
	def_bool ARCH_SPARSEMEM_ENABLE

config HAVE_ARCH_PFN_VALID
	def_bool ARCH_HAS_HOLES_MEMORYMODEL || !SPARSEMEM

config HW_PERF_EVENTS
	bool "Enable hardware performance counter support for perf events"
	depends on PERF_EVENTS
	default y
	help
	  Enable hardware performance counter support for perf events. If
	  disabled, perf events will use software events only.

config SYS_SUPPORTS_HUGETLBFS
	def_bool y

config ARCH_WANT_GENERAL_HUGETLB
	def_bool y

config ARCH_WANT_HUGE_PMD_SHARE
	def_bool y if !ARM64_64K_PAGES

config HAVE_ARCH_TRANSPARENT_HUGEPAGE
	def_bool y

config ARCH_HAS_CACHE_LINE_SIZE
	def_bool y

source "mm/Kconfig"

config SECCOMP
	bool "Enable seccomp to safely compute untrusted bytecode"
	---help---
	  This kernel feature is useful for number crunching applications
	  that may need to compute untrusted bytecode during their
	  execution. By using pipes or other transports made available to
	  the process as file descriptors supporting the read/write
	  syscalls, it's possible to isolate those applications in
	  their own address space using seccomp. Once seccomp is
	  enabled via prctl(PR_SET_SECCOMP), it cannot be disabled
	  and the task is only allowed to execute a few safe syscalls
	  defined by each seccomp mode.

config XEN_DOM0
	def_bool y
	depends on XEN

config XEN
	bool "Xen guest support on ARM64"
	depends on ARM64 && OF
	select SWIOTLB_XEN
	help
	  Say Y if you want to run Linux in a Virtual Machine on Xen on ARM64.

config FORCE_MAX_ZONEORDER
	int
	default "14" if (ARM64_64K_PAGES && TRANSPARENT_HUGEPAGE)
	default "11"

<<<<<<< HEAD
=======
config ARM64_PAN
	bool "Enable support for Privileged Access Never (PAN)"
	default y
	help
	 Privileged Access Never (PAN; part of the ARMv8.1 Extensions)
	 prevents the kernel or hypervisor from accessing user-space (EL0)
	 memory directly.

	 Choosing this option will cause any unprotected (not using
	 copy_to_user et al) memory access to fail with a permission fault.

	 The feature is detected at runtime, and will remain as a 'nop'
	 instruction if the cpu does not implement the feature.

>>>>>>> abacc500
menuconfig ARMV8_DEPRECATED
	bool "Emulate deprecated/obsolete ARMv8 instructions"
	depends on COMPAT
	help
	  Legacy software support may require certain instructions
	  that have been deprecated or obsoleted in the architecture.

	  Enable this config to enable selective emulation of these
	  features.

	  If unsure, say Y

if ARMV8_DEPRECATED

config SWP_EMULATION
	bool "Emulate SWP/SWPB instructions"
	help
	  ARMv8 obsoletes the use of A32 SWP/SWPB instructions such that
	  they are always undefined. Say Y here to enable software
	  emulation of these instructions for userspace using LDXR/STXR.

	  In some older versions of glibc [<=2.8] SWP is used during futex
	  trylock() operations with the assumption that the code will not
	  be preempted. This invalid assumption may be more likely to fail
	  with SWP emulation enabled, leading to deadlock of the user
	  application.

	  NOTE: when accessing uncached shared regions, LDXR/STXR rely
	  on an external transaction monitoring block called a global
	  monitor to maintain update atomicity. If your system does not
	  implement a global monitor, this option can cause programs that
	  perform SWP operations to uncached memory to deadlock.

	  If unsure, say Y

config CP15_BARRIER_EMULATION
	bool "Emulate CP15 Barrier instructions"
	help
	  The CP15 barrier instructions - CP15ISB, CP15DSB, and
	  CP15DMB - are deprecated in ARMv8 (and ARMv7). It is
	  strongly recommended to use the ISB, DSB, and DMB
	  instructions instead.

	  Say Y here to enable software emulation of these
	  instructions for AArch32 userspace code. When this option is
	  enabled, CP15 barrier usage is traced which can help
	  identify software that needs updating.

	  If unsure, say Y

config SETEND_EMULATION
	bool "Emulate SETEND instruction"
	help
	  The SETEND instruction alters the data-endianness of the
	  AArch32 EL0, and is deprecated in ARMv8.

	  Say Y here to enable software emulation of the instruction
	  for AArch32 userspace code.

	  Note: All the cpus on the system must have mixed endian support at EL0
	  for this feature to be enabled. If a new CPU - which doesn't support mixed
	  endian - is hotplugged in after this feature has been enabled, there could
	  be unexpected results in the applications.

	  If unsure, say Y
<<<<<<< HEAD

=======
>>>>>>> abacc500
endif

endmenu

menu "Boot options"

config CMDLINE
	string "Default kernel command string"
	default ""
	help
	  Provide a set of default command-line options at build time by
	  entering them here. As a minimum, you should specify the the
	  root device (e.g. root=/dev/nfs).

choice
	prompt "Kernel command line type" if CMDLINE != ""
	default CMDLINE_FROM_BOOTLOADER

config CMDLINE_FROM_BOOTLOADER
	bool "Use bootloader kernel arguments if available"
	help
	  Uses the command-line options passed by the boot loader. If
	  the boot loader doesn't provide any, the default kernel command
	  string provided in CMDLINE will be used.

config CMDLINE_EXTEND
	bool "Extend bootloader kernel arguments"
	help
	  The command-line arguments provided by the boot loader will be
	  appended to the default kernel command string.

config CMDLINE_FORCE
	bool "Always use the default kernel command string"
	help
	  Always use the default kernel command string, even if the boot
	  loader passes other arguments to the kernel.
	  This is useful if you cannot or don't want to change the
	  command-line options your boot loader passes to the kernel.
endchoice

config EFI_STUB
	bool

config EFI
	bool "UEFI runtime support"
	depends on OF && !CPU_BIG_ENDIAN
	select LIBFDT
	select UCS2_STRING
	select EFI_PARAMS_FROM_FDT
	select EFI_RUNTIME_WRAPPERS
	select EFI_STUB
	select EFI_ARMSTUB
	default y
	help
	  This option provides support for runtime services provided
	  by UEFI firmware (such as non-volatile variables, realtime
          clock, and platform reset). A UEFI stub is also provided to
	  allow the kernel to be booted as an EFI application. This
	  is only useful on systems that have UEFI firmware.

config BUILD_ARM64_APPENDED_DTB_IMAGE
	bool "Build a concatenated Image.gz/dtb by default"
	depends on OF
	help
	  Enabling this option will cause a concatenated Image.gz and list of
	  DTBs to be built by default (instead of a standalone Image.gz.)
	  The image will built in arch/arm64/boot/Image.gz-dtb

config BUILD_ARM64_APPENDED_DTB_IMAGE_NAMES
	string "Default dtb names"
	depends on BUILD_ARM64_APPENDED_DTB_IMAGE
	help
	  Space separated list of names of dtbs to append when
	  building a concatenated Image.gz-dtb.

config DMI
	bool "Enable support for SMBIOS (DMI) tables"
	depends on EFI
	default y
	help
	  This enables SMBIOS/DMI feature for systems.

	  This option is only useful on systems that have UEFI firmware.
	  However, even with this option, the resultant kernel should
	  continue to boot on existing non-UEFI platforms.

endmenu

menu "Userspace binary formats"

source "fs/Kconfig.binfmt"

config COMPAT
	bool "Kernel support for 32-bit EL0"
	depends on !ARM64_64K_PAGES
	select COMPAT_BINFMT_ELF
	select HAVE_UID16
	select OLD_SIGSUSPEND3
	select COMPAT_OLD_SIGACTION
	help
	  This option enables support for a 32-bit EL0 running under a 64-bit
	  kernel at EL1. AArch32-specific components such as system calls,
	  the user helper functions, VFP support and the ptrace interface are
	  handled appropriately by the kernel.

	  If you want to execute 32-bit userspace applications, say Y.

config SYSVIPC_COMPAT
	def_bool y
	depends on COMPAT && SYSVIPC

endmenu

menu "Power management options"

source "kernel/power/Kconfig"

config ARCH_SUSPEND_POSSIBLE
	def_bool y

config ARM64_CPU_SUSPEND
	def_bool PM_SLEEP

endmenu

menu "CPU Power Management"

source "drivers/cpuidle/Kconfig"

source "drivers/cpufreq/Kconfig"

config ARM64_ERRATUM_843419
	bool "Cortex-A53: 843419: A load or store might access an incorrect address"
	depends on MODULES
	default y
	help
	  This option builds kernel modules using the large memory model in
	  order to avoid the use of the ADRP instruction, which can cause
	  a subsequent memory access to use an incorrect address on Cortex-A53
	  parts up to r0p4.

	  Note that the kernel itself must be linked with a version of ld
	  which fixes potentially affected ADRP instructions through the
	  use of veneers.

	  If unsure, say Y.

endmenu

source "net/Kconfig"

source "drivers/Kconfig"

source "drivers/firmware/Kconfig"

source "fs/Kconfig"

source "arch/arm64/kvm/Kconfig"

source "arch/arm64/Kconfig.debug"

source "security/Kconfig"

source "crypto/Kconfig"
if CRYPTO
source "arch/arm64/crypto/Kconfig"
endif

source "lib/Kconfig"<|MERGE_RESOLUTION|>--- conflicted
+++ resolved
@@ -514,8 +514,6 @@
 	default "14" if (ARM64_64K_PAGES && TRANSPARENT_HUGEPAGE)
 	default "11"
 
-<<<<<<< HEAD
-=======
 config ARM64_PAN
 	bool "Enable support for Privileged Access Never (PAN)"
 	default y
@@ -530,7 +528,6 @@
 	 The feature is detected at runtime, and will remain as a 'nop'
 	 instruction if the cpu does not implement the feature.
 
->>>>>>> abacc500
 menuconfig ARMV8_DEPRECATED
 	bool "Emulate deprecated/obsolete ARMv8 instructions"
 	depends on COMPAT
@@ -596,10 +593,7 @@
 	  be unexpected results in the applications.
 
 	  If unsure, say Y
-<<<<<<< HEAD
-
-=======
->>>>>>> abacc500
+
 endif
 
 endmenu
