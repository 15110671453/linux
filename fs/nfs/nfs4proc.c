/*
 *  fs/nfs/nfs4proc.c
 *
 *  Client-side procedure declarations for NFSv4.
 *
 *  Copyright (c) 2002 The Regents of the University of Michigan.
 *  All rights reserved.
 *
 *  Kendrick Smith <kmsmith@umich.edu>
 *  Andy Adamson   <andros@umich.edu>
 *
 *  Redistribution and use in source and binary forms, with or without
 *  modification, are permitted provided that the following conditions
 *  are met:
 *
 *  1. Redistributions of source code must retain the above copyright
 *     notice, this list of conditions and the following disclaimer.
 *  2. Redistributions in binary form must reproduce the above copyright
 *     notice, this list of conditions and the following disclaimer in the
 *     documentation and/or other materials provided with the distribution.
 *  3. Neither the name of the University nor the names of its
 *     contributors may be used to endorse or promote products derived
 *     from this software without specific prior written permission.
 *
 *  THIS SOFTWARE IS PROVIDED ``AS IS'' AND ANY EXPRESS OR IMPLIED
 *  WARRANTIES, INCLUDING, BUT NOT LIMITED TO, THE IMPLIED WARRANTIES OF
 *  MERCHANTABILITY AND FITNESS FOR A PARTICULAR PURPOSE ARE
 *  DISCLAIMED. IN NO EVENT SHALL THE REGENTS OR CONTRIBUTORS BE LIABLE
 *  FOR ANY DIRECT, INDIRECT, INCIDENTAL, SPECIAL, EXEMPLARY, OR
 *  CONSEQUENTIAL DAMAGES (INCLUDING, BUT NOT LIMITED TO, PROCUREMENT OF
 *  SUBSTITUTE GOODS OR SERVICES; LOSS OF USE, DATA, OR PROFITS; OR
 *  BUSINESS INTERRUPTION) HOWEVER CAUSED AND ON ANY THEORY OF
 *  LIABILITY, WHETHER IN CONTRACT, STRICT LIABILITY, OR TORT (INCLUDING
 *  NEGLIGENCE OR OTHERWISE) ARISING IN ANY WAY OUT OF THE USE OF THIS
 *  SOFTWARE, EVEN IF ADVISED OF THE POSSIBILITY OF SUCH DAMAGE.
 */

#include <linux/mm.h>
#include <linux/delay.h>
#include <linux/errno.h>
#include <linux/string.h>
#include <linux/ratelimit.h>
#include <linux/printk.h>
#include <linux/slab.h>
#include <linux/sunrpc/clnt.h>
#include <linux/sunrpc/gss_api.h>
#include <linux/nfs.h>
#include <linux/nfs4.h>
#include <linux/nfs_fs.h>
#include <linux/nfs_page.h>
#include <linux/nfs_mount.h>
#include <linux/namei.h>
#include <linux/mount.h>
#include <linux/module.h>
#include <linux/nfs_idmap.h>
#include <linux/sunrpc/bc_xprt.h>
#include <linux/xattr.h>
#include <linux/utsname.h>
#include <linux/freezer.h>

#include "nfs4_fs.h"
#include "delegation.h"
#include "internal.h"
#include "iostat.h"
#include "callback.h"
#include "pnfs.h"

#define NFSDBG_FACILITY		NFSDBG_PROC

#define NFS4_POLL_RETRY_MIN	(HZ/10)
#define NFS4_POLL_RETRY_MAX	(15*HZ)

#define NFS4_MAX_LOOP_ON_RECOVER (10)

struct nfs4_opendata;
static int _nfs4_proc_open(struct nfs4_opendata *data);
static int _nfs4_recover_proc_open(struct nfs4_opendata *data);
static int nfs4_do_fsinfo(struct nfs_server *, struct nfs_fh *, struct nfs_fsinfo *);
static int nfs4_async_handle_error(struct rpc_task *, const struct nfs_server *, struct nfs4_state *);
static int _nfs4_proc_getattr(struct nfs_server *server, struct nfs_fh *fhandle, struct nfs_fattr *fattr);
static int nfs4_do_setattr(struct inode *inode, struct rpc_cred *cred,
			    struct nfs_fattr *fattr, struct iattr *sattr,
			    struct nfs4_state *state);
#ifdef CONFIG_NFS_V4_1
static int nfs41_test_stateid(struct nfs_server *, struct nfs4_state *);
static int nfs41_free_stateid(struct nfs_server *, struct nfs4_state *);
#endif
/* Prevent leaks of NFSv4 errors into userland */
static int nfs4_map_errors(int err)
{
	if (err >= -1000)
		return err;
	switch (err) {
	case -NFS4ERR_RESOURCE:
		return -EREMOTEIO;
	case -NFS4ERR_WRONGSEC:
		return -EPERM;
	case -NFS4ERR_BADOWNER:
	case -NFS4ERR_BADNAME:
		return -EINVAL;
	default:
		dprintk("%s could not handle NFSv4 error %d\n",
				__func__, -err);
		break;
	}
	return -EIO;
}

/*
 * This is our standard bitmap for GETATTR requests.
 */
const u32 nfs4_fattr_bitmap[2] = {
	FATTR4_WORD0_TYPE
	| FATTR4_WORD0_CHANGE
	| FATTR4_WORD0_SIZE
	| FATTR4_WORD0_FSID
	| FATTR4_WORD0_FILEID,
	FATTR4_WORD1_MODE
	| FATTR4_WORD1_NUMLINKS
	| FATTR4_WORD1_OWNER
	| FATTR4_WORD1_OWNER_GROUP
	| FATTR4_WORD1_RAWDEV
	| FATTR4_WORD1_SPACE_USED
	| FATTR4_WORD1_TIME_ACCESS
	| FATTR4_WORD1_TIME_METADATA
	| FATTR4_WORD1_TIME_MODIFY
};

const u32 nfs4_statfs_bitmap[2] = {
	FATTR4_WORD0_FILES_AVAIL
	| FATTR4_WORD0_FILES_FREE
	| FATTR4_WORD0_FILES_TOTAL,
	FATTR4_WORD1_SPACE_AVAIL
	| FATTR4_WORD1_SPACE_FREE
	| FATTR4_WORD1_SPACE_TOTAL
};

const u32 nfs4_pathconf_bitmap[2] = {
	FATTR4_WORD0_MAXLINK
	| FATTR4_WORD0_MAXNAME,
	0
};

const u32 nfs4_fsinfo_bitmap[3] = { FATTR4_WORD0_MAXFILESIZE
			| FATTR4_WORD0_MAXREAD
			| FATTR4_WORD0_MAXWRITE
			| FATTR4_WORD0_LEASE_TIME,
			FATTR4_WORD1_TIME_DELTA
			| FATTR4_WORD1_FS_LAYOUT_TYPES,
			FATTR4_WORD2_LAYOUT_BLKSIZE
};

const u32 nfs4_fs_locations_bitmap[2] = {
	FATTR4_WORD0_TYPE
	| FATTR4_WORD0_CHANGE
	| FATTR4_WORD0_SIZE
	| FATTR4_WORD0_FSID
	| FATTR4_WORD0_FILEID
	| FATTR4_WORD0_FS_LOCATIONS,
	FATTR4_WORD1_MODE
	| FATTR4_WORD1_NUMLINKS
	| FATTR4_WORD1_OWNER
	| FATTR4_WORD1_OWNER_GROUP
	| FATTR4_WORD1_RAWDEV
	| FATTR4_WORD1_SPACE_USED
	| FATTR4_WORD1_TIME_ACCESS
	| FATTR4_WORD1_TIME_METADATA
	| FATTR4_WORD1_TIME_MODIFY
	| FATTR4_WORD1_MOUNTED_ON_FILEID
};

static void nfs4_setup_readdir(u64 cookie, __be32 *verifier, struct dentry *dentry,
		struct nfs4_readdir_arg *readdir)
{
	__be32 *start, *p;

	BUG_ON(readdir->count < 80);
	if (cookie > 2) {
		readdir->cookie = cookie;
		memcpy(&readdir->verifier, verifier, sizeof(readdir->verifier));
		return;
	}

	readdir->cookie = 0;
	memset(&readdir->verifier, 0, sizeof(readdir->verifier));
	if (cookie == 2)
		return;
	
	/*
	 * NFSv4 servers do not return entries for '.' and '..'
	 * Therefore, we fake these entries here.  We let '.'
	 * have cookie 0 and '..' have cookie 1.  Note that
	 * when talking to the server, we always send cookie 0
	 * instead of 1 or 2.
	 */
	start = p = kmap_atomic(*readdir->pages, KM_USER0);
	
	if (cookie == 0) {
		*p++ = xdr_one;                                  /* next */
		*p++ = xdr_zero;                   /* cookie, first word */
		*p++ = xdr_one;                   /* cookie, second word */
		*p++ = xdr_one;                             /* entry len */
		memcpy(p, ".\0\0\0", 4);                        /* entry */
		p++;
		*p++ = xdr_one;                         /* bitmap length */
		*p++ = htonl(FATTR4_WORD0_FILEID);             /* bitmap */
		*p++ = htonl(8);              /* attribute buffer length */
		p = xdr_encode_hyper(p, NFS_FILEID(dentry->d_inode));
	}
	
	*p++ = xdr_one;                                  /* next */
	*p++ = xdr_zero;                   /* cookie, first word */
	*p++ = xdr_two;                   /* cookie, second word */
	*p++ = xdr_two;                             /* entry len */
	memcpy(p, "..\0\0", 4);                         /* entry */
	p++;
	*p++ = xdr_one;                         /* bitmap length */
	*p++ = htonl(FATTR4_WORD0_FILEID);             /* bitmap */
	*p++ = htonl(8);              /* attribute buffer length */
	p = xdr_encode_hyper(p, NFS_FILEID(dentry->d_parent->d_inode));

	readdir->pgbase = (char *)p - (char *)start;
	readdir->count -= readdir->pgbase;
	kunmap_atomic(start, KM_USER0);
}

static int nfs4_wait_clnt_recover(struct nfs_client *clp)
{
	int res;

	might_sleep();

	res = wait_on_bit(&clp->cl_state, NFS4CLNT_MANAGER_RUNNING,
			nfs_wait_bit_killable, TASK_KILLABLE);
	return res;
}

static int nfs4_delay(struct rpc_clnt *clnt, long *timeout)
{
	int res = 0;

	might_sleep();

	if (*timeout <= 0)
		*timeout = NFS4_POLL_RETRY_MIN;
	if (*timeout > NFS4_POLL_RETRY_MAX)
		*timeout = NFS4_POLL_RETRY_MAX;
	freezable_schedule_timeout_killable(*timeout);
	if (fatal_signal_pending(current))
		res = -ERESTARTSYS;
	*timeout <<= 1;
	return res;
}

/* This is the error handling routine for processes that are allowed
 * to sleep.
 */
static int nfs4_handle_exception(struct nfs_server *server, int errorcode, struct nfs4_exception *exception)
{
	struct nfs_client *clp = server->nfs_client;
	struct nfs4_state *state = exception->state;
	int ret = errorcode;

	exception->retry = 0;
	switch(errorcode) {
		case 0:
			return 0;
		case -NFS4ERR_ADMIN_REVOKED:
		case -NFS4ERR_BAD_STATEID:
		case -NFS4ERR_OPENMODE:
			if (state == NULL)
				break;
			nfs4_schedule_stateid_recovery(server, state);
			goto wait_on_recovery;
		case -NFS4ERR_EXPIRED:
			if (state != NULL)
				nfs4_schedule_stateid_recovery(server, state);
		case -NFS4ERR_STALE_STATEID:
		case -NFS4ERR_STALE_CLIENTID:
			nfs4_schedule_lease_recovery(clp);
			goto wait_on_recovery;
#if defined(CONFIG_NFS_V4_1)
		case -NFS4ERR_BADSESSION:
		case -NFS4ERR_BADSLOT:
		case -NFS4ERR_BAD_HIGH_SLOT:
		case -NFS4ERR_CONN_NOT_BOUND_TO_SESSION:
		case -NFS4ERR_DEADSESSION:
		case -NFS4ERR_SEQ_FALSE_RETRY:
		case -NFS4ERR_SEQ_MISORDERED:
			dprintk("%s ERROR: %d Reset session\n", __func__,
				errorcode);
			nfs4_schedule_session_recovery(clp->cl_session);
			exception->retry = 1;
			break;
#endif /* defined(CONFIG_NFS_V4_1) */
		case -NFS4ERR_FILE_OPEN:
			if (exception->timeout > HZ) {
				/* We have retried a decent amount, time to
				 * fail
				 */
				ret = -EBUSY;
				break;
			}
		case -NFS4ERR_GRACE:
		case -NFS4ERR_DELAY:
		case -EKEYEXPIRED:
			ret = nfs4_delay(server->client, &exception->timeout);
			if (ret != 0)
				break;
		case -NFS4ERR_RETRY_UNCACHED_REP:
		case -NFS4ERR_OLD_STATEID:
			exception->retry = 1;
			break;
		case -NFS4ERR_BADOWNER:
			/* The following works around a Linux server bug! */
		case -NFS4ERR_BADNAME:
			if (server->caps & NFS_CAP_UIDGID_NOMAP) {
				server->caps &= ~NFS_CAP_UIDGID_NOMAP;
				exception->retry = 1;
				printk(KERN_WARNING "NFS: v4 server %s "
						"does not accept raw "
						"uid/gids. "
						"Reenabling the idmapper.\n",
						server->nfs_client->cl_hostname);
			}
	}
	/* We failed to handle the error */
	return nfs4_map_errors(ret);
wait_on_recovery:
	ret = nfs4_wait_clnt_recover(clp);
	if (ret == 0)
		exception->retry = 1;
	return ret;
}


static void do_renew_lease(struct nfs_client *clp, unsigned long timestamp)
{
	spin_lock(&clp->cl_lock);
	if (time_before(clp->cl_last_renewal,timestamp))
		clp->cl_last_renewal = timestamp;
	spin_unlock(&clp->cl_lock);
}

static void renew_lease(const struct nfs_server *server, unsigned long timestamp)
{
	do_renew_lease(server->nfs_client, timestamp);
}

#if defined(CONFIG_NFS_V4_1)

/*
 * nfs4_free_slot - free a slot and efficiently update slot table.
 *
 * freeing a slot is trivially done by clearing its respective bit
 * in the bitmap.
 * If the freed slotid equals highest_used_slotid we want to update it
 * so that the server would be able to size down the slot table if needed,
 * otherwise we know that the highest_used_slotid is still in use.
 * When updating highest_used_slotid there may be "holes" in the bitmap
 * so we need to scan down from highest_used_slotid to 0 looking for the now
 * highest slotid in use.
 * If none found, highest_used_slotid is set to -1.
 *
 * Must be called while holding tbl->slot_tbl_lock
 */
static void
nfs4_free_slot(struct nfs4_slot_table *tbl, u8 free_slotid)
{
	int slotid = free_slotid;

	BUG_ON(slotid < 0 || slotid >= NFS4_MAX_SLOT_TABLE);
	/* clear used bit in bitmap */
	__clear_bit(slotid, tbl->used_slots);

	/* update highest_used_slotid when it is freed */
	if (slotid == tbl->highest_used_slotid) {
		slotid = find_last_bit(tbl->used_slots, tbl->max_slots);
		if (slotid < tbl->max_slots)
			tbl->highest_used_slotid = slotid;
		else
			tbl->highest_used_slotid = -1;
	}
	dprintk("%s: free_slotid %u highest_used_slotid %d\n", __func__,
		free_slotid, tbl->highest_used_slotid);
}

/*
 * Signal state manager thread if session fore channel is drained
 */
static void nfs4_check_drain_fc_complete(struct nfs4_session *ses)
{
	struct rpc_task *task;

	if (!test_bit(NFS4_SESSION_DRAINING, &ses->session_state)) {
		task = rpc_wake_up_next(&ses->fc_slot_table.slot_tbl_waitq);
		if (task)
			rpc_task_set_priority(task, RPC_PRIORITY_PRIVILEGED);
		return;
	}

	if (ses->fc_slot_table.highest_used_slotid != -1)
		return;

	dprintk("%s COMPLETE: Session Fore Channel Drained\n", __func__);
	complete(&ses->fc_slot_table.complete);
}

/*
 * Signal state manager thread if session back channel is drained
 */
void nfs4_check_drain_bc_complete(struct nfs4_session *ses)
{
	if (!test_bit(NFS4_SESSION_DRAINING, &ses->session_state) ||
	    ses->bc_slot_table.highest_used_slotid != -1)
		return;
	dprintk("%s COMPLETE: Session Back Channel Drained\n", __func__);
	complete(&ses->bc_slot_table.complete);
}

static void nfs41_sequence_free_slot(struct nfs4_sequence_res *res)
{
	struct nfs4_slot_table *tbl;

	tbl = &res->sr_session->fc_slot_table;
	if (!res->sr_slot) {
		/* just wake up the next guy waiting since
		 * we may have not consumed a slot after all */
		dprintk("%s: No slot\n", __func__);
		return;
	}

	spin_lock(&tbl->slot_tbl_lock);
	nfs4_free_slot(tbl, res->sr_slot - tbl->slots);
	nfs4_check_drain_fc_complete(res->sr_session);
	spin_unlock(&tbl->slot_tbl_lock);
	res->sr_slot = NULL;
}

static int nfs41_sequence_done(struct rpc_task *task, struct nfs4_sequence_res *res)
{
	unsigned long timestamp;
	struct nfs_client *clp;

	/*
	 * sr_status remains 1 if an RPC level error occurred. The server
	 * may or may not have processed the sequence operation..
	 * Proceed as if the server received and processed the sequence
	 * operation.
	 */
	if (res->sr_status == 1)
		res->sr_status = NFS_OK;

	/* don't increment the sequence number if the task wasn't sent */
	if (!RPC_WAS_SENT(task))
		goto out;

	/* Check the SEQUENCE operation status */
	switch (res->sr_status) {
	case 0:
		/* Update the slot's sequence and clientid lease timer */
		++res->sr_slot->seq_nr;
		timestamp = res->sr_renewal_time;
		clp = res->sr_session->clp;
		do_renew_lease(clp, timestamp);
		/* Check sequence flags */
		if (res->sr_status_flags != 0)
			nfs4_schedule_lease_recovery(clp);
		break;
	case -NFS4ERR_DELAY:
		/* The server detected a resend of the RPC call and
		 * returned NFS4ERR_DELAY as per Section 2.10.6.2
		 * of RFC5661.
		 */
		dprintk("%s: slot=%td seq=%d: Operation in progress\n",
			__func__,
			res->sr_slot - res->sr_session->fc_slot_table.slots,
			res->sr_slot->seq_nr);
		goto out_retry;
	default:
		/* Just update the slot sequence no. */
		++res->sr_slot->seq_nr;
	}
out:
	/* The session may be reset by one of the error handlers. */
	dprintk("%s: Error %d free the slot \n", __func__, res->sr_status);
	nfs41_sequence_free_slot(res);
	return 1;
out_retry:
	if (!rpc_restart_call(task))
		goto out;
	rpc_delay(task, NFS4_POLL_RETRY_MAX);
	return 0;
}

static int nfs4_sequence_done(struct rpc_task *task,
			       struct nfs4_sequence_res *res)
{
	if (res->sr_session == NULL)
		return 1;
	return nfs41_sequence_done(task, res);
}

/*
 * nfs4_find_slot - efficiently look for a free slot
 *
 * nfs4_find_slot looks for an unset bit in the used_slots bitmap.
 * If found, we mark the slot as used, update the highest_used_slotid,
 * and respectively set up the sequence operation args.
 * The slot number is returned if found, or NFS4_MAX_SLOT_TABLE otherwise.
 *
 * Note: must be called with under the slot_tbl_lock.
 */
static u8
nfs4_find_slot(struct nfs4_slot_table *tbl)
{
	int slotid;
	u8 ret_id = NFS4_MAX_SLOT_TABLE;
	BUILD_BUG_ON((u8)NFS4_MAX_SLOT_TABLE != (int)NFS4_MAX_SLOT_TABLE);

	dprintk("--> %s used_slots=%04lx highest_used=%d max_slots=%d\n",
		__func__, tbl->used_slots[0], tbl->highest_used_slotid,
		tbl->max_slots);
	slotid = find_first_zero_bit(tbl->used_slots, tbl->max_slots);
	if (slotid >= tbl->max_slots)
		goto out;
	__set_bit(slotid, tbl->used_slots);
	if (slotid > tbl->highest_used_slotid)
		tbl->highest_used_slotid = slotid;
	ret_id = slotid;
out:
	dprintk("<-- %s used_slots=%04lx highest_used=%d slotid=%d \n",
		__func__, tbl->used_slots[0], tbl->highest_used_slotid, ret_id);
	return ret_id;
}

int nfs41_setup_sequence(struct nfs4_session *session,
				struct nfs4_sequence_args *args,
				struct nfs4_sequence_res *res,
				int cache_reply,
				struct rpc_task *task)
{
	struct nfs4_slot *slot;
	struct nfs4_slot_table *tbl;
	u8 slotid;

	dprintk("--> %s\n", __func__);
	/* slot already allocated? */
	if (res->sr_slot != NULL)
		return 0;

	tbl = &session->fc_slot_table;

	spin_lock(&tbl->slot_tbl_lock);
	if (test_bit(NFS4_SESSION_DRAINING, &session->session_state) &&
	    !rpc_task_has_priority(task, RPC_PRIORITY_PRIVILEGED)) {
		/* The state manager will wait until the slot table is empty */
		rpc_sleep_on(&tbl->slot_tbl_waitq, task, NULL);
		spin_unlock(&tbl->slot_tbl_lock);
		dprintk("%s session is draining\n", __func__);
		return -EAGAIN;
	}

	if (!rpc_queue_empty(&tbl->slot_tbl_waitq) &&
	    !rpc_task_has_priority(task, RPC_PRIORITY_PRIVILEGED)) {
		rpc_sleep_on(&tbl->slot_tbl_waitq, task, NULL);
		spin_unlock(&tbl->slot_tbl_lock);
		dprintk("%s enforce FIFO order\n", __func__);
		return -EAGAIN;
	}

	slotid = nfs4_find_slot(tbl);
	if (slotid == NFS4_MAX_SLOT_TABLE) {
		rpc_sleep_on(&tbl->slot_tbl_waitq, task, NULL);
		spin_unlock(&tbl->slot_tbl_lock);
		dprintk("<-- %s: no free slots\n", __func__);
		return -EAGAIN;
	}
	spin_unlock(&tbl->slot_tbl_lock);

	rpc_task_set_priority(task, RPC_PRIORITY_NORMAL);
	slot = tbl->slots + slotid;
	args->sa_session = session;
	args->sa_slotid = slotid;
	args->sa_cache_this = cache_reply;

	dprintk("<-- %s slotid=%d seqid=%d\n", __func__, slotid, slot->seq_nr);

	res->sr_session = session;
	res->sr_slot = slot;
	res->sr_renewal_time = jiffies;
	res->sr_status_flags = 0;
	/*
	 * sr_status is only set in decode_sequence, and so will remain
	 * set to 1 if an rpc level failure occurs.
	 */
	res->sr_status = 1;
	return 0;
}
EXPORT_SYMBOL_GPL(nfs41_setup_sequence);

int nfs4_setup_sequence(const struct nfs_server *server,
			struct nfs4_sequence_args *args,
			struct nfs4_sequence_res *res,
			int cache_reply,
			struct rpc_task *task)
{
	struct nfs4_session *session = nfs4_get_session(server);
	int ret = 0;

	if (session == NULL) {
		args->sa_session = NULL;
		res->sr_session = NULL;
		goto out;
	}

	dprintk("--> %s clp %p session %p sr_slot %td\n",
		__func__, session->clp, session, res->sr_slot ?
			res->sr_slot - session->fc_slot_table.slots : -1);

	ret = nfs41_setup_sequence(session, args, res, cache_reply,
				   task);
out:
	dprintk("<-- %s status=%d\n", __func__, ret);
	return ret;
}

struct nfs41_call_sync_data {
	const struct nfs_server *seq_server;
	struct nfs4_sequence_args *seq_args;
	struct nfs4_sequence_res *seq_res;
	int cache_reply;
};

static void nfs41_call_sync_prepare(struct rpc_task *task, void *calldata)
{
	struct nfs41_call_sync_data *data = calldata;

	dprintk("--> %s data->seq_server %p\n", __func__, data->seq_server);

	if (nfs4_setup_sequence(data->seq_server, data->seq_args,
				data->seq_res, data->cache_reply, task))
		return;
	rpc_call_start(task);
}

static void nfs41_call_priv_sync_prepare(struct rpc_task *task, void *calldata)
{
	rpc_task_set_priority(task, RPC_PRIORITY_PRIVILEGED);
	nfs41_call_sync_prepare(task, calldata);
}

static void nfs41_call_sync_done(struct rpc_task *task, void *calldata)
{
	struct nfs41_call_sync_data *data = calldata;

	nfs41_sequence_done(task, data->seq_res);
}

struct rpc_call_ops nfs41_call_sync_ops = {
	.rpc_call_prepare = nfs41_call_sync_prepare,
	.rpc_call_done = nfs41_call_sync_done,
};

struct rpc_call_ops nfs41_call_priv_sync_ops = {
	.rpc_call_prepare = nfs41_call_priv_sync_prepare,
	.rpc_call_done = nfs41_call_sync_done,
};

static int nfs4_call_sync_sequence(struct rpc_clnt *clnt,
				   struct nfs_server *server,
				   struct rpc_message *msg,
				   struct nfs4_sequence_args *args,
				   struct nfs4_sequence_res *res,
				   int cache_reply,
				   int privileged)
{
	int ret;
	struct rpc_task *task;
	struct nfs41_call_sync_data data = {
		.seq_server = server,
		.seq_args = args,
		.seq_res = res,
		.cache_reply = cache_reply,
	};
	struct rpc_task_setup task_setup = {
		.rpc_client = clnt,
		.rpc_message = msg,
		.callback_ops = &nfs41_call_sync_ops,
		.callback_data = &data
	};

	res->sr_slot = NULL;
	if (privileged)
		task_setup.callback_ops = &nfs41_call_priv_sync_ops;
	task = rpc_run_task(&task_setup);
	if (IS_ERR(task))
		ret = PTR_ERR(task);
	else {
		ret = task->tk_status;
		rpc_put_task(task);
	}
	return ret;
}

int _nfs4_call_sync_session(struct rpc_clnt *clnt,
			    struct nfs_server *server,
			    struct rpc_message *msg,
			    struct nfs4_sequence_args *args,
			    struct nfs4_sequence_res *res,
			    int cache_reply)
{
	return nfs4_call_sync_sequence(clnt, server, msg, args, res, cache_reply, 0);
}

#else
static int nfs4_sequence_done(struct rpc_task *task,
			       struct nfs4_sequence_res *res)
{
	return 1;
}
#endif /* CONFIG_NFS_V4_1 */

int _nfs4_call_sync(struct rpc_clnt *clnt,
		    struct nfs_server *server,
		    struct rpc_message *msg,
		    struct nfs4_sequence_args *args,
		    struct nfs4_sequence_res *res,
		    int cache_reply)
{
	args->sa_session = res->sr_session = NULL;
	return rpc_call_sync(clnt, msg, 0);
}

static inline
int nfs4_call_sync(struct rpc_clnt *clnt,
		   struct nfs_server *server,
		   struct rpc_message *msg,
		   struct nfs4_sequence_args *args,
		   struct nfs4_sequence_res *res,
		   int cache_reply)
{
	return server->nfs_client->cl_mvops->call_sync(clnt, server, msg,
						args, res, cache_reply);
}

static void update_changeattr(struct inode *dir, struct nfs4_change_info *cinfo)
{
	struct nfs_inode *nfsi = NFS_I(dir);

	spin_lock(&dir->i_lock);
	nfsi->cache_validity |= NFS_INO_INVALID_ATTR|NFS_INO_REVAL_PAGECACHE|NFS_INO_INVALID_DATA;
	if (!cinfo->atomic || cinfo->before != dir->i_version)
		nfs_force_lookup_revalidate(dir);
	dir->i_version = cinfo->after;
	spin_unlock(&dir->i_lock);
}

struct nfs4_opendata {
	struct kref kref;
	struct nfs_openargs o_arg;
	struct nfs_openres o_res;
	struct nfs_open_confirmargs c_arg;
	struct nfs_open_confirmres c_res;
	struct nfs4_string owner_name;
	struct nfs4_string group_name;
	struct nfs_fattr f_attr;
	struct nfs_fattr dir_attr;
	struct dentry *dir;
	struct dentry *dentry;
	struct nfs4_state_owner *owner;
	struct nfs4_state *state;
	struct iattr attrs;
	unsigned long timestamp;
	unsigned int rpc_done : 1;
	int rpc_status;
	int cancelled;
};


static void nfs4_init_opendata_res(struct nfs4_opendata *p)
{
	p->o_res.f_attr = &p->f_attr;
	p->o_res.dir_attr = &p->dir_attr;
	p->o_res.seqid = p->o_arg.seqid;
	p->c_res.seqid = p->c_arg.seqid;
	p->o_res.server = p->o_arg.server;
	nfs_fattr_init(&p->f_attr);
	nfs_fattr_init(&p->dir_attr);
	nfs_fattr_init_names(&p->f_attr, &p->owner_name, &p->group_name);
}

static struct nfs4_opendata *nfs4_opendata_alloc(struct dentry *dentry,
		struct nfs4_state_owner *sp, fmode_t fmode, int flags,
		const struct iattr *attrs,
		gfp_t gfp_mask)
{
	struct dentry *parent = dget_parent(dentry);
	struct inode *dir = parent->d_inode;
	struct nfs_server *server = NFS_SERVER(dir);
	struct nfs4_opendata *p;

	p = kzalloc(sizeof(*p), gfp_mask);
	if (p == NULL)
		goto err;
	p->o_arg.seqid = nfs_alloc_seqid(&sp->so_seqid, gfp_mask);
	if (p->o_arg.seqid == NULL)
		goto err_free;
	nfs_sb_active(dentry->d_sb);
	p->dentry = dget(dentry);
	p->dir = parent;
	p->owner = sp;
	atomic_inc(&sp->so_count);
	p->o_arg.fh = NFS_FH(dir);
	p->o_arg.open_flags = flags;
	p->o_arg.fmode = fmode & (FMODE_READ|FMODE_WRITE);
	p->o_arg.clientid = server->nfs_client->cl_clientid;
	p->o_arg.id = sp->so_owner_id.id;
	p->o_arg.name = &dentry->d_name;
	p->o_arg.server = server;
	p->o_arg.bitmask = server->attr_bitmask;
	p->o_arg.dir_bitmask = server->cache_consistency_bitmask;
	p->o_arg.claim = NFS4_OPEN_CLAIM_NULL;
	if (flags & O_CREAT) {
		u32 *s;

		p->o_arg.u.attrs = &p->attrs;
		memcpy(&p->attrs, attrs, sizeof(p->attrs));
		s = (u32 *) p->o_arg.u.verifier.data;
		s[0] = jiffies;
		s[1] = current->pid;
	}
	p->c_arg.fh = &p->o_res.fh;
	p->c_arg.stateid = &p->o_res.stateid;
	p->c_arg.seqid = p->o_arg.seqid;
	nfs4_init_opendata_res(p);
	kref_init(&p->kref);
	return p;
err_free:
	kfree(p);
err:
	dput(parent);
	return NULL;
}

static void nfs4_opendata_free(struct kref *kref)
{
	struct nfs4_opendata *p = container_of(kref,
			struct nfs4_opendata, kref);
	struct super_block *sb = p->dentry->d_sb;

	nfs_free_seqid(p->o_arg.seqid);
	if (p->state != NULL)
		nfs4_put_open_state(p->state);
	nfs4_put_state_owner(p->owner);
	dput(p->dir);
	dput(p->dentry);
	nfs_sb_deactive(sb);
	nfs_fattr_free_names(&p->f_attr);
	kfree(p);
}

static void nfs4_opendata_put(struct nfs4_opendata *p)
{
	if (p != NULL)
		kref_put(&p->kref, nfs4_opendata_free);
}

static int nfs4_wait_for_completion_rpc_task(struct rpc_task *task)
{
	int ret;

	ret = rpc_wait_for_completion_task(task);
	return ret;
}

static int can_open_cached(struct nfs4_state *state, fmode_t mode, int open_mode)
{
	int ret = 0;

	if (open_mode & O_EXCL)
		goto out;
	switch (mode & (FMODE_READ|FMODE_WRITE)) {
		case FMODE_READ:
			ret |= test_bit(NFS_O_RDONLY_STATE, &state->flags) != 0
				&& state->n_rdonly != 0;
			break;
		case FMODE_WRITE:
			ret |= test_bit(NFS_O_WRONLY_STATE, &state->flags) != 0
				&& state->n_wronly != 0;
			break;
		case FMODE_READ|FMODE_WRITE:
			ret |= test_bit(NFS_O_RDWR_STATE, &state->flags) != 0
				&& state->n_rdwr != 0;
	}
out:
	return ret;
}

static int can_open_delegated(struct nfs_delegation *delegation, fmode_t fmode)
{
	if (delegation == NULL)
		return 0;
	if ((delegation->type & fmode) != fmode)
		return 0;
	if (test_bit(NFS_DELEGATION_NEED_RECLAIM, &delegation->flags))
		return 0;
	nfs_mark_delegation_referenced(delegation);
	return 1;
}

static void update_open_stateflags(struct nfs4_state *state, fmode_t fmode)
{
	switch (fmode) {
		case FMODE_WRITE:
			state->n_wronly++;
			break;
		case FMODE_READ:
			state->n_rdonly++;
			break;
		case FMODE_READ|FMODE_WRITE:
			state->n_rdwr++;
	}
	nfs4_state_set_mode_locked(state, state->state | fmode);
}

static void nfs_set_open_stateid_locked(struct nfs4_state *state, nfs4_stateid *stateid, fmode_t fmode)
{
	if (test_bit(NFS_DELEGATED_STATE, &state->flags) == 0)
		memcpy(state->stateid.data, stateid->data, sizeof(state->stateid.data));
	memcpy(state->open_stateid.data, stateid->data, sizeof(state->open_stateid.data));
	switch (fmode) {
		case FMODE_READ:
			set_bit(NFS_O_RDONLY_STATE, &state->flags);
			break;
		case FMODE_WRITE:
			set_bit(NFS_O_WRONLY_STATE, &state->flags);
			break;
		case FMODE_READ|FMODE_WRITE:
			set_bit(NFS_O_RDWR_STATE, &state->flags);
	}
}

static void nfs_set_open_stateid(struct nfs4_state *state, nfs4_stateid *stateid, fmode_t fmode)
{
	write_seqlock(&state->seqlock);
	nfs_set_open_stateid_locked(state, stateid, fmode);
	write_sequnlock(&state->seqlock);
}

static void __update_open_stateid(struct nfs4_state *state, nfs4_stateid *open_stateid, const nfs4_stateid *deleg_stateid, fmode_t fmode)
{
	/*
	 * Protect the call to nfs4_state_set_mode_locked and
	 * serialise the stateid update
	 */
	write_seqlock(&state->seqlock);
	if (deleg_stateid != NULL) {
		memcpy(state->stateid.data, deleg_stateid->data, sizeof(state->stateid.data));
		set_bit(NFS_DELEGATED_STATE, &state->flags);
	}
	if (open_stateid != NULL)
		nfs_set_open_stateid_locked(state, open_stateid, fmode);
	write_sequnlock(&state->seqlock);
	spin_lock(&state->owner->so_lock);
	update_open_stateflags(state, fmode);
	spin_unlock(&state->owner->so_lock);
}

static int update_open_stateid(struct nfs4_state *state, nfs4_stateid *open_stateid, nfs4_stateid *delegation, fmode_t fmode)
{
	struct nfs_inode *nfsi = NFS_I(state->inode);
	struct nfs_delegation *deleg_cur;
	int ret = 0;

	fmode &= (FMODE_READ|FMODE_WRITE);

	rcu_read_lock();
	deleg_cur = rcu_dereference(nfsi->delegation);
	if (deleg_cur == NULL)
		goto no_delegation;

	spin_lock(&deleg_cur->lock);
	if (nfsi->delegation != deleg_cur ||
	    (deleg_cur->type & fmode) != fmode)
		goto no_delegation_unlock;

	if (delegation == NULL)
		delegation = &deleg_cur->stateid;
	else if (memcmp(deleg_cur->stateid.data, delegation->data, NFS4_STATEID_SIZE) != 0)
		goto no_delegation_unlock;

	nfs_mark_delegation_referenced(deleg_cur);
	__update_open_stateid(state, open_stateid, &deleg_cur->stateid, fmode);
	ret = 1;
no_delegation_unlock:
	spin_unlock(&deleg_cur->lock);
no_delegation:
	rcu_read_unlock();

	if (!ret && open_stateid != NULL) {
		__update_open_stateid(state, open_stateid, NULL, fmode);
		ret = 1;
	}

	return ret;
}


static void nfs4_return_incompatible_delegation(struct inode *inode, fmode_t fmode)
{
	struct nfs_delegation *delegation;

	rcu_read_lock();
	delegation = rcu_dereference(NFS_I(inode)->delegation);
	if (delegation == NULL || (delegation->type & fmode) == fmode) {
		rcu_read_unlock();
		return;
	}
	rcu_read_unlock();
	nfs_inode_return_delegation(inode);
}

static struct nfs4_state *nfs4_try_open_cached(struct nfs4_opendata *opendata)
{
	struct nfs4_state *state = opendata->state;
	struct nfs_inode *nfsi = NFS_I(state->inode);
	struct nfs_delegation *delegation;
	int open_mode = opendata->o_arg.open_flags & O_EXCL;
	fmode_t fmode = opendata->o_arg.fmode;
	nfs4_stateid stateid;
	int ret = -EAGAIN;

	for (;;) {
		if (can_open_cached(state, fmode, open_mode)) {
			spin_lock(&state->owner->so_lock);
			if (can_open_cached(state, fmode, open_mode)) {
				update_open_stateflags(state, fmode);
				spin_unlock(&state->owner->so_lock);
				goto out_return_state;
			}
			spin_unlock(&state->owner->so_lock);
		}
		rcu_read_lock();
		delegation = rcu_dereference(nfsi->delegation);
		if (!can_open_delegated(delegation, fmode)) {
			rcu_read_unlock();
			break;
		}
		/* Save the delegation */
		memcpy(stateid.data, delegation->stateid.data, sizeof(stateid.data));
		rcu_read_unlock();
		ret = nfs_may_open(state->inode, state->owner->so_cred, open_mode);
		if (ret != 0)
			goto out;
		ret = -EAGAIN;

		/* Try to update the stateid using the delegation */
		if (update_open_stateid(state, NULL, &stateid, fmode))
			goto out_return_state;
	}
out:
	return ERR_PTR(ret);
out_return_state:
	atomic_inc(&state->count);
	return state;
}

static struct nfs4_state *nfs4_opendata_to_nfs4_state(struct nfs4_opendata *data)
{
	struct inode *inode;
	struct nfs4_state *state = NULL;
	struct nfs_delegation *delegation;
	int ret;

	if (!data->rpc_done) {
		state = nfs4_try_open_cached(data);
		goto out;
	}

	ret = -EAGAIN;
	if (!(data->f_attr.valid & NFS_ATTR_FATTR))
		goto err;
	inode = nfs_fhget(data->dir->d_sb, &data->o_res.fh, &data->f_attr);
	ret = PTR_ERR(inode);
	if (IS_ERR(inode))
		goto err;
	ret = -ENOMEM;
	state = nfs4_get_open_state(inode, data->owner);
	if (state == NULL)
		goto err_put_inode;
	if (data->o_res.delegation_type != 0) {
		int delegation_flags = 0;

		rcu_read_lock();
		delegation = rcu_dereference(NFS_I(inode)->delegation);
		if (delegation)
			delegation_flags = delegation->flags;
		rcu_read_unlock();
		if (data->o_arg.claim == NFS4_OPEN_CLAIM_DELEGATE_CUR) {
			pr_err_ratelimited("NFS: Broken NFSv4 server %s is "
					"returning a delegation for "
					"OPEN(CLAIM_DELEGATE_CUR)\n",
					NFS_CLIENT(inode)->cl_server);
		} else if ((delegation_flags & 1UL<<NFS_DELEGATION_NEED_RECLAIM) == 0)
			nfs_inode_set_delegation(state->inode,
					data->owner->so_cred,
					&data->o_res);
		else
			nfs_inode_reclaim_delegation(state->inode,
					data->owner->so_cred,
					&data->o_res);
	}

	update_open_stateid(state, &data->o_res.stateid, NULL,
			data->o_arg.fmode);
	iput(inode);
out:
	return state;
err_put_inode:
	iput(inode);
err:
	return ERR_PTR(ret);
}

static struct nfs_open_context *nfs4_state_find_open_context(struct nfs4_state *state)
{
	struct nfs_inode *nfsi = NFS_I(state->inode);
	struct nfs_open_context *ctx;

	spin_lock(&state->inode->i_lock);
	list_for_each_entry(ctx, &nfsi->open_files, list) {
		if (ctx->state != state)
			continue;
		get_nfs_open_context(ctx);
		spin_unlock(&state->inode->i_lock);
		return ctx;
	}
	spin_unlock(&state->inode->i_lock);
	return ERR_PTR(-ENOENT);
}

static struct nfs4_opendata *nfs4_open_recoverdata_alloc(struct nfs_open_context *ctx, struct nfs4_state *state)
{
	struct nfs4_opendata *opendata;

	opendata = nfs4_opendata_alloc(ctx->dentry, state->owner, 0, 0, NULL, GFP_NOFS);
	if (opendata == NULL)
		return ERR_PTR(-ENOMEM);
	opendata->state = state;
	atomic_inc(&state->count);
	return opendata;
}

static int nfs4_open_recover_helper(struct nfs4_opendata *opendata, fmode_t fmode, struct nfs4_state **res)
{
	struct nfs4_state *newstate;
	int ret;

	opendata->o_arg.open_flags = 0;
	opendata->o_arg.fmode = fmode;
	memset(&opendata->o_res, 0, sizeof(opendata->o_res));
	memset(&opendata->c_res, 0, sizeof(opendata->c_res));
	nfs4_init_opendata_res(opendata);
	ret = _nfs4_recover_proc_open(opendata);
	if (ret != 0)
		return ret; 
	newstate = nfs4_opendata_to_nfs4_state(opendata);
	if (IS_ERR(newstate))
		return PTR_ERR(newstate);
	nfs4_close_state(newstate, fmode);
	*res = newstate;
	return 0;
}

static int nfs4_open_recover(struct nfs4_opendata *opendata, struct nfs4_state *state)
{
	struct nfs4_state *newstate;
	int ret;

	/* memory barrier prior to reading state->n_* */
	clear_bit(NFS_DELEGATED_STATE, &state->flags);
	smp_rmb();
	if (state->n_rdwr != 0) {
		clear_bit(NFS_O_RDWR_STATE, &state->flags);
		ret = nfs4_open_recover_helper(opendata, FMODE_READ|FMODE_WRITE, &newstate);
		if (ret != 0)
			return ret;
		if (newstate != state)
			return -ESTALE;
	}
	if (state->n_wronly != 0) {
		clear_bit(NFS_O_WRONLY_STATE, &state->flags);
		ret = nfs4_open_recover_helper(opendata, FMODE_WRITE, &newstate);
		if (ret != 0)
			return ret;
		if (newstate != state)
			return -ESTALE;
	}
	if (state->n_rdonly != 0) {
		clear_bit(NFS_O_RDONLY_STATE, &state->flags);
		ret = nfs4_open_recover_helper(opendata, FMODE_READ, &newstate);
		if (ret != 0)
			return ret;
		if (newstate != state)
			return -ESTALE;
	}
	/*
	 * We may have performed cached opens for all three recoveries.
	 * Check if we need to update the current stateid.
	 */
	if (test_bit(NFS_DELEGATED_STATE, &state->flags) == 0 &&
	    memcmp(state->stateid.data, state->open_stateid.data, sizeof(state->stateid.data)) != 0) {
		write_seqlock(&state->seqlock);
		if (test_bit(NFS_DELEGATED_STATE, &state->flags) == 0)
			memcpy(state->stateid.data, state->open_stateid.data, sizeof(state->stateid.data));
		write_sequnlock(&state->seqlock);
	}
	return 0;
}

/*
 * OPEN_RECLAIM:
 * 	reclaim state on the server after a reboot.
 */
static int _nfs4_do_open_reclaim(struct nfs_open_context *ctx, struct nfs4_state *state)
{
	struct nfs_delegation *delegation;
	struct nfs4_opendata *opendata;
	fmode_t delegation_type = 0;
	int status;

	opendata = nfs4_open_recoverdata_alloc(ctx, state);
	if (IS_ERR(opendata))
		return PTR_ERR(opendata);
	opendata->o_arg.claim = NFS4_OPEN_CLAIM_PREVIOUS;
	opendata->o_arg.fh = NFS_FH(state->inode);
	rcu_read_lock();
	delegation = rcu_dereference(NFS_I(state->inode)->delegation);
	if (delegation != NULL && test_bit(NFS_DELEGATION_NEED_RECLAIM, &delegation->flags) != 0)
		delegation_type = delegation->type;
	rcu_read_unlock();
	opendata->o_arg.u.delegation_type = delegation_type;
	status = nfs4_open_recover(opendata, state);
	nfs4_opendata_put(opendata);
	return status;
}

static int nfs4_do_open_reclaim(struct nfs_open_context *ctx, struct nfs4_state *state)
{
	struct nfs_server *server = NFS_SERVER(state->inode);
	struct nfs4_exception exception = { };
	int err;
	do {
		err = _nfs4_do_open_reclaim(ctx, state);
		if (err != -NFS4ERR_DELAY)
			break;
		nfs4_handle_exception(server, err, &exception);
	} while (exception.retry);
	return err;
}

static int nfs4_open_reclaim(struct nfs4_state_owner *sp, struct nfs4_state *state)
{
	struct nfs_open_context *ctx;
	int ret;

	ctx = nfs4_state_find_open_context(state);
	if (IS_ERR(ctx))
		return PTR_ERR(ctx);
	ret = nfs4_do_open_reclaim(ctx, state);
	put_nfs_open_context(ctx);
	return ret;
}

static int _nfs4_open_delegation_recall(struct nfs_open_context *ctx, struct nfs4_state *state, const nfs4_stateid *stateid)
{
	struct nfs4_opendata *opendata;
	int ret;

	opendata = nfs4_open_recoverdata_alloc(ctx, state);
	if (IS_ERR(opendata))
		return PTR_ERR(opendata);
	opendata->o_arg.claim = NFS4_OPEN_CLAIM_DELEGATE_CUR;
	memcpy(opendata->o_arg.u.delegation.data, stateid->data,
			sizeof(opendata->o_arg.u.delegation.data));
	ret = nfs4_open_recover(opendata, state);
	nfs4_opendata_put(opendata);
	return ret;
}

int nfs4_open_delegation_recall(struct nfs_open_context *ctx, struct nfs4_state *state, const nfs4_stateid *stateid)
{
	struct nfs4_exception exception = { };
	struct nfs_server *server = NFS_SERVER(state->inode);
	int err;
	do {
		err = _nfs4_open_delegation_recall(ctx, state, stateid);
		switch (err) {
			case 0:
			case -ENOENT:
			case -ESTALE:
				goto out;
			case -NFS4ERR_BADSESSION:
			case -NFS4ERR_BADSLOT:
			case -NFS4ERR_BAD_HIGH_SLOT:
			case -NFS4ERR_CONN_NOT_BOUND_TO_SESSION:
			case -NFS4ERR_DEADSESSION:
				nfs4_schedule_session_recovery(server->nfs_client->cl_session);
				goto out;
			case -NFS4ERR_STALE_CLIENTID:
			case -NFS4ERR_STALE_STATEID:
			case -NFS4ERR_EXPIRED:
				/* Don't recall a delegation if it was lost */
				nfs4_schedule_lease_recovery(server->nfs_client);
				goto out;
			case -ERESTARTSYS:
				/*
				 * The show must go on: exit, but mark the
				 * stateid as needing recovery.
				 */
			case -NFS4ERR_ADMIN_REVOKED:
			case -NFS4ERR_BAD_STATEID:
				nfs4_schedule_stateid_recovery(server, state);
			case -EKEYEXPIRED:
				/*
				 * User RPCSEC_GSS context has expired.
				 * We cannot recover this stateid now, so
				 * skip it and allow recovery thread to
				 * proceed.
				 */
			case -ENOMEM:
				err = 0;
				goto out;
		}
		err = nfs4_handle_exception(server, err, &exception);
	} while (exception.retry);
out:
	return err;
}

static void nfs4_open_confirm_done(struct rpc_task *task, void *calldata)
{
	struct nfs4_opendata *data = calldata;

	data->rpc_status = task->tk_status;
	if (data->rpc_status == 0) {
		memcpy(data->o_res.stateid.data, data->c_res.stateid.data,
				sizeof(data->o_res.stateid.data));
		nfs_confirm_seqid(&data->owner->so_seqid, 0);
		renew_lease(data->o_res.server, data->timestamp);
		data->rpc_done = 1;
	}
}

static void nfs4_open_confirm_release(void *calldata)
{
	struct nfs4_opendata *data = calldata;
	struct nfs4_state *state = NULL;

	/* If this request hasn't been cancelled, do nothing */
	if (data->cancelled == 0)
		goto out_free;
	/* In case of error, no cleanup! */
	if (!data->rpc_done)
		goto out_free;
	state = nfs4_opendata_to_nfs4_state(data);
	if (!IS_ERR(state))
		nfs4_close_state(state, data->o_arg.fmode);
out_free:
	nfs4_opendata_put(data);
}

static const struct rpc_call_ops nfs4_open_confirm_ops = {
	.rpc_call_done = nfs4_open_confirm_done,
	.rpc_release = nfs4_open_confirm_release,
};

/*
 * Note: On error, nfs4_proc_open_confirm will free the struct nfs4_opendata
 */
static int _nfs4_proc_open_confirm(struct nfs4_opendata *data)
{
	struct nfs_server *server = NFS_SERVER(data->dir->d_inode);
	struct rpc_task *task;
	struct  rpc_message msg = {
		.rpc_proc = &nfs4_procedures[NFSPROC4_CLNT_OPEN_CONFIRM],
		.rpc_argp = &data->c_arg,
		.rpc_resp = &data->c_res,
		.rpc_cred = data->owner->so_cred,
	};
	struct rpc_task_setup task_setup_data = {
		.rpc_client = server->client,
		.rpc_message = &msg,
		.callback_ops = &nfs4_open_confirm_ops,
		.callback_data = data,
		.workqueue = nfsiod_workqueue,
		.flags = RPC_TASK_ASYNC,
	};
	int status;

	kref_get(&data->kref);
	data->rpc_done = 0;
	data->rpc_status = 0;
	data->timestamp = jiffies;
	task = rpc_run_task(&task_setup_data);
	if (IS_ERR(task))
		return PTR_ERR(task);
	status = nfs4_wait_for_completion_rpc_task(task);
	if (status != 0) {
		data->cancelled = 1;
		smp_wmb();
	} else
		status = data->rpc_status;
	rpc_put_task(task);
	return status;
}

static void nfs4_open_prepare(struct rpc_task *task, void *calldata)
{
	struct nfs4_opendata *data = calldata;
	struct nfs4_state_owner *sp = data->owner;

	if (nfs_wait_on_sequence(data->o_arg.seqid, task) != 0)
		return;
	/*
	 * Check if we still need to send an OPEN call, or if we can use
	 * a delegation instead.
	 */
	if (data->state != NULL) {
		struct nfs_delegation *delegation;

		if (can_open_cached(data->state, data->o_arg.fmode, data->o_arg.open_flags))
			goto out_no_action;
		rcu_read_lock();
		delegation = rcu_dereference(NFS_I(data->state->inode)->delegation);
		if (data->o_arg.claim != NFS4_OPEN_CLAIM_DELEGATE_CUR &&
		    can_open_delegated(delegation, data->o_arg.fmode))
			goto unlock_no_action;
		rcu_read_unlock();
	}
	/* Update sequence id. */
	data->o_arg.id = sp->so_owner_id.id;
	data->o_arg.clientid = sp->so_server->nfs_client->cl_clientid;
	if (data->o_arg.claim == NFS4_OPEN_CLAIM_PREVIOUS) {
		task->tk_msg.rpc_proc = &nfs4_procedures[NFSPROC4_CLNT_OPEN_NOATTR];
		nfs_copy_fh(&data->o_res.fh, data->o_arg.fh);
	}
	data->timestamp = jiffies;
	if (nfs4_setup_sequence(data->o_arg.server,
				&data->o_arg.seq_args,
				&data->o_res.seq_res, 1, task))
		return;
	rpc_call_start(task);
	return;
unlock_no_action:
	rcu_read_unlock();
out_no_action:
	task->tk_action = NULL;

}

static void nfs4_recover_open_prepare(struct rpc_task *task, void *calldata)
{
	rpc_task_set_priority(task, RPC_PRIORITY_PRIVILEGED);
	nfs4_open_prepare(task, calldata);
}

static void nfs4_open_done(struct rpc_task *task, void *calldata)
{
	struct nfs4_opendata *data = calldata;

	data->rpc_status = task->tk_status;

	if (!nfs4_sequence_done(task, &data->o_res.seq_res))
		return;

	if (task->tk_status == 0) {
		switch (data->o_res.f_attr->mode & S_IFMT) {
			case S_IFREG:
				break;
			case S_IFLNK:
				data->rpc_status = -ELOOP;
				break;
			case S_IFDIR:
				data->rpc_status = -EISDIR;
				break;
			default:
				data->rpc_status = -ENOTDIR;
		}
		renew_lease(data->o_res.server, data->timestamp);
		if (!(data->o_res.rflags & NFS4_OPEN_RESULT_CONFIRM))
			nfs_confirm_seqid(&data->owner->so_seqid, 0);
	}
	data->rpc_done = 1;
}

static void nfs4_open_release(void *calldata)
{
	struct nfs4_opendata *data = calldata;
	struct nfs4_state *state = NULL;

	/* If this request hasn't been cancelled, do nothing */
	if (data->cancelled == 0)
		goto out_free;
	/* In case of error, no cleanup! */
	if (data->rpc_status != 0 || !data->rpc_done)
		goto out_free;
	/* In case we need an open_confirm, no cleanup! */
	if (data->o_res.rflags & NFS4_OPEN_RESULT_CONFIRM)
		goto out_free;
	state = nfs4_opendata_to_nfs4_state(data);
	if (!IS_ERR(state))
		nfs4_close_state(state, data->o_arg.fmode);
out_free:
	nfs4_opendata_put(data);
}

static const struct rpc_call_ops nfs4_open_ops = {
	.rpc_call_prepare = nfs4_open_prepare,
	.rpc_call_done = nfs4_open_done,
	.rpc_release = nfs4_open_release,
};

static const struct rpc_call_ops nfs4_recover_open_ops = {
	.rpc_call_prepare = nfs4_recover_open_prepare,
	.rpc_call_done = nfs4_open_done,
	.rpc_release = nfs4_open_release,
};

static int nfs4_run_open_task(struct nfs4_opendata *data, int isrecover)
{
	struct inode *dir = data->dir->d_inode;
	struct nfs_server *server = NFS_SERVER(dir);
	struct nfs_openargs *o_arg = &data->o_arg;
	struct nfs_openres *o_res = &data->o_res;
	struct rpc_task *task;
	struct rpc_message msg = {
		.rpc_proc = &nfs4_procedures[NFSPROC4_CLNT_OPEN],
		.rpc_argp = o_arg,
		.rpc_resp = o_res,
		.rpc_cred = data->owner->so_cred,
	};
	struct rpc_task_setup task_setup_data = {
		.rpc_client = server->client,
		.rpc_message = &msg,
		.callback_ops = &nfs4_open_ops,
		.callback_data = data,
		.workqueue = nfsiod_workqueue,
		.flags = RPC_TASK_ASYNC,
	};
	int status;

	kref_get(&data->kref);
	data->rpc_done = 0;
	data->rpc_status = 0;
	data->cancelled = 0;
	if (isrecover)
		task_setup_data.callback_ops = &nfs4_recover_open_ops;
	task = rpc_run_task(&task_setup_data);
        if (IS_ERR(task))
                return PTR_ERR(task);
        status = nfs4_wait_for_completion_rpc_task(task);
        if (status != 0) {
                data->cancelled = 1;
                smp_wmb();
        } else
                status = data->rpc_status;
        rpc_put_task(task);

	return status;
}

static int _nfs4_recover_proc_open(struct nfs4_opendata *data)
{
	struct inode *dir = data->dir->d_inode;
	struct nfs_openres *o_res = &data->o_res;
        int status;

	status = nfs4_run_open_task(data, 1);
	if (status != 0 || !data->rpc_done)
		return status;

	nfs_fattr_map_and_free_names(NFS_SERVER(dir), &data->f_attr);

	nfs_refresh_inode(dir, o_res->dir_attr);

	if (o_res->rflags & NFS4_OPEN_RESULT_CONFIRM) {
		status = _nfs4_proc_open_confirm(data);
		if (status != 0)
			return status;
	}

	return status;
}

/*
 * Note: On error, nfs4_proc_open will free the struct nfs4_opendata
 */
static int _nfs4_proc_open(struct nfs4_opendata *data)
{
	struct inode *dir = data->dir->d_inode;
	struct nfs_server *server = NFS_SERVER(dir);
	struct nfs_openargs *o_arg = &data->o_arg;
	struct nfs_openres *o_res = &data->o_res;
	int status;

	status = nfs4_run_open_task(data, 0);
	if (!data->rpc_done)
		return status;
	if (status != 0) {
		if (status == -NFS4ERR_BADNAME &&
				!(o_arg->open_flags & O_CREAT))
			return -ENOENT;
		return status;
	}

	nfs_fattr_map_and_free_names(server, &data->f_attr);

	if (o_arg->open_flags & O_CREAT) {
		update_changeattr(dir, &o_res->cinfo);
		nfs_post_op_update_inode(dir, o_res->dir_attr);
	} else
		nfs_refresh_inode(dir, o_res->dir_attr);
	if ((o_res->rflags & NFS4_OPEN_RESULT_LOCKTYPE_POSIX) == 0)
		server->caps &= ~NFS_CAP_POSIX_LOCK;
	if(o_res->rflags & NFS4_OPEN_RESULT_CONFIRM) {
		status = _nfs4_proc_open_confirm(data);
		if (status != 0)
			return status;
	}
	if (!(o_res->f_attr->valid & NFS_ATTR_FATTR))
		_nfs4_proc_getattr(server, &o_res->fh, o_res->f_attr);
	return 0;
}

static int nfs4_client_recover_expired_lease(struct nfs_client *clp)
{
	unsigned int loop;
	int ret;

	for (loop = NFS4_MAX_LOOP_ON_RECOVER; loop != 0; loop--) {
		ret = nfs4_wait_clnt_recover(clp);
		if (ret != 0)
			break;
		if (!test_bit(NFS4CLNT_LEASE_EXPIRED, &clp->cl_state) &&
		    !test_bit(NFS4CLNT_CHECK_LEASE,&clp->cl_state))
			break;
		nfs4_schedule_state_manager(clp);
		ret = -EIO;
	}
	return ret;
}

static int nfs4_recover_expired_lease(struct nfs_server *server)
{
	return nfs4_client_recover_expired_lease(server->nfs_client);
}

/*
 * OPEN_EXPIRED:
 * 	reclaim state on the server after a network partition.
 * 	Assumes caller holds the appropriate lock
 */
static int _nfs4_open_expired(struct nfs_open_context *ctx, struct nfs4_state *state)
{
	struct nfs4_opendata *opendata;
	int ret;

	opendata = nfs4_open_recoverdata_alloc(ctx, state);
	if (IS_ERR(opendata))
		return PTR_ERR(opendata);
	ret = nfs4_open_recover(opendata, state);
	if (ret == -ESTALE)
		d_drop(ctx->dentry);
	nfs4_opendata_put(opendata);
	return ret;
}

static int nfs4_do_open_expired(struct nfs_open_context *ctx, struct nfs4_state *state)
{
	struct nfs_server *server = NFS_SERVER(state->inode);
	struct nfs4_exception exception = { };
	int err;

	do {
		err = _nfs4_open_expired(ctx, state);
		switch (err) {
		default:
			goto out;
		case -NFS4ERR_GRACE:
		case -NFS4ERR_DELAY:
			nfs4_handle_exception(server, err, &exception);
			err = 0;
		}
	} while (exception.retry);
out:
	return err;
}

static int nfs4_open_expired(struct nfs4_state_owner *sp, struct nfs4_state *state)
{
	struct nfs_open_context *ctx;
	int ret;

	ctx = nfs4_state_find_open_context(state);
	if (IS_ERR(ctx))
		return PTR_ERR(ctx);
	ret = nfs4_do_open_expired(ctx, state);
	put_nfs_open_context(ctx);
	return ret;
}

#if defined(CONFIG_NFS_V4_1)
static int nfs41_open_expired(struct nfs4_state_owner *sp, struct nfs4_state *state)
{
	int status;
	struct nfs_server *server = NFS_SERVER(state->inode);

	status = nfs41_test_stateid(server, state);
	if (status == NFS_OK)
		return 0;
	nfs41_free_stateid(server, state);
	return nfs4_open_expired(sp, state);
}
#endif

/*
 * on an EXCLUSIVE create, the server should send back a bitmask with FATTR4-*
 * fields corresponding to attributes that were used to store the verifier.
 * Make sure we clobber those fields in the later setattr call
 */
static inline void nfs4_exclusive_attrset(struct nfs4_opendata *opendata, struct iattr *sattr)
{
	if ((opendata->o_res.attrset[1] & FATTR4_WORD1_TIME_ACCESS) &&
	    !(sattr->ia_valid & ATTR_ATIME_SET))
		sattr->ia_valid |= ATTR_ATIME;

	if ((opendata->o_res.attrset[1] & FATTR4_WORD1_TIME_MODIFY) &&
	    !(sattr->ia_valid & ATTR_MTIME_SET))
		sattr->ia_valid |= ATTR_MTIME;
}

/*
 * Returns a referenced nfs4_state
 */
static int _nfs4_do_open(struct inode *dir, struct dentry *dentry, fmode_t fmode, int flags, struct iattr *sattr, struct rpc_cred *cred, struct nfs4_state **res)
{
	struct nfs4_state_owner  *sp;
	struct nfs4_state     *state = NULL;
	struct nfs_server       *server = NFS_SERVER(dir);
	struct nfs4_opendata *opendata;
	int status;

	/* Protect against reboot recovery conflicts */
	status = -ENOMEM;
	if (!(sp = nfs4_get_state_owner(server, cred))) {
		dprintk("nfs4_do_open: nfs4_get_state_owner failed!\n");
		goto out_err;
	}
	status = nfs4_recover_expired_lease(server);
	if (status != 0)
		goto err_put_state_owner;
	if (dentry->d_inode != NULL)
		nfs4_return_incompatible_delegation(dentry->d_inode, fmode);
	status = -ENOMEM;
	opendata = nfs4_opendata_alloc(dentry, sp, fmode, flags, sattr, GFP_KERNEL);
	if (opendata == NULL)
		goto err_put_state_owner;

	if (dentry->d_inode != NULL)
		opendata->state = nfs4_get_open_state(dentry->d_inode, sp);

	status = _nfs4_proc_open(opendata);
	if (status != 0)
		goto err_opendata_put;

	state = nfs4_opendata_to_nfs4_state(opendata);
	status = PTR_ERR(state);
	if (IS_ERR(state))
		goto err_opendata_put;
	if (server->caps & NFS_CAP_POSIX_LOCK)
		set_bit(NFS_STATE_POSIX_LOCKS, &state->flags);

	if (opendata->o_arg.open_flags & O_EXCL) {
		nfs4_exclusive_attrset(opendata, sattr);

		nfs_fattr_init(opendata->o_res.f_attr);
		status = nfs4_do_setattr(state->inode, cred,
				opendata->o_res.f_attr, sattr,
				state);
		if (status == 0)
			nfs_setattr_update_inode(state->inode, sattr);
		nfs_post_op_update_inode(state->inode, opendata->o_res.f_attr);
	}
	nfs4_opendata_put(opendata);
	nfs4_put_state_owner(sp);
	*res = state;
	return 0;
err_opendata_put:
	nfs4_opendata_put(opendata);
err_put_state_owner:
	nfs4_put_state_owner(sp);
out_err:
	*res = NULL;
	return status;
}


static struct nfs4_state *nfs4_do_open(struct inode *dir, struct dentry *dentry, fmode_t fmode, int flags, struct iattr *sattr, struct rpc_cred *cred)
{
	struct nfs4_exception exception = { };
	struct nfs4_state *res;
	int status;

	do {
		status = _nfs4_do_open(dir, dentry, fmode, flags, sattr, cred, &res);
		if (status == 0)
			break;
		/* NOTE: BAD_SEQID means the server and client disagree about the
		 * book-keeping w.r.t. state-changing operations
		 * (OPEN/CLOSE/LOCK/LOCKU...)
		 * It is actually a sign of a bug on the client or on the server.
		 *
		 * If we receive a BAD_SEQID error in the particular case of
		 * doing an OPEN, we assume that nfs_increment_open_seqid() will
		 * have unhashed the old state_owner for us, and that we can
		 * therefore safely retry using a new one. We should still warn
		 * the user though...
		 */
		if (status == -NFS4ERR_BAD_SEQID) {
			printk(KERN_WARNING "NFS: v4 server %s "
					" returned a bad sequence-id error!\n",
					NFS_SERVER(dir)->nfs_client->cl_hostname);
			exception.retry = 1;
			continue;
		}
		/*
		 * BAD_STATEID on OPEN means that the server cancelled our
		 * state before it received the OPEN_CONFIRM.
		 * Recover by retrying the request as per the discussion
		 * on Page 181 of RFC3530.
		 */
		if (status == -NFS4ERR_BAD_STATEID) {
			exception.retry = 1;
			continue;
		}
		if (status == -EAGAIN) {
			/* We must have found a delegation */
			exception.retry = 1;
			continue;
		}
		res = ERR_PTR(nfs4_handle_exception(NFS_SERVER(dir),
					status, &exception));
	} while (exception.retry);
	return res;
}

static int _nfs4_do_setattr(struct inode *inode, struct rpc_cred *cred,
			    struct nfs_fattr *fattr, struct iattr *sattr,
			    struct nfs4_state *state)
{
	struct nfs_server *server = NFS_SERVER(inode);
        struct nfs_setattrargs  arg = {
                .fh             = NFS_FH(inode),
                .iap            = sattr,
		.server		= server,
		.bitmask = server->attr_bitmask,
        };
        struct nfs_setattrres  res = {
		.fattr		= fattr,
		.server		= server,
        };
        struct rpc_message msg = {
		.rpc_proc	= &nfs4_procedures[NFSPROC4_CLNT_SETATTR],
		.rpc_argp	= &arg,
		.rpc_resp	= &res,
		.rpc_cred	= cred,
        };
	unsigned long timestamp = jiffies;
	int status;

	nfs_fattr_init(fattr);

	if (nfs4_copy_delegation_stateid(&arg.stateid, inode)) {
		/* Use that stateid */
	} else if (state != NULL) {
		nfs4_copy_stateid(&arg.stateid, state, current->files, current->tgid);
	} else
		memcpy(&arg.stateid, &zero_stateid, sizeof(arg.stateid));

	status = nfs4_call_sync(server->client, server, &msg, &arg.seq_args, &res.seq_res, 1);
	if (status == 0 && state != NULL)
		renew_lease(server, timestamp);
	return status;
}

static int nfs4_do_setattr(struct inode *inode, struct rpc_cred *cred,
			   struct nfs_fattr *fattr, struct iattr *sattr,
			   struct nfs4_state *state)
{
	struct nfs_server *server = NFS_SERVER(inode);
	struct nfs4_exception exception = { };
	int err;
	do {
		err = nfs4_handle_exception(server,
				_nfs4_do_setattr(inode, cred, fattr, sattr, state),
				&exception);
	} while (exception.retry);
	return err;
}

struct nfs4_closedata {
	struct inode *inode;
	struct nfs4_state *state;
	struct nfs_closeargs arg;
	struct nfs_closeres res;
	struct nfs_fattr fattr;
	unsigned long timestamp;
	bool roc;
	u32 roc_barrier;
};

static void nfs4_free_closedata(void *data)
{
	struct nfs4_closedata *calldata = data;
	struct nfs4_state_owner *sp = calldata->state->owner;
	struct super_block *sb = calldata->state->inode->i_sb;

	if (calldata->roc)
		pnfs_roc_release(calldata->state->inode);
	nfs4_put_open_state(calldata->state);
	nfs_free_seqid(calldata->arg.seqid);
	nfs4_put_state_owner(sp);
	nfs_sb_deactive(sb);
	kfree(calldata);
}

static void nfs4_close_clear_stateid_flags(struct nfs4_state *state,
		fmode_t fmode)
{
	spin_lock(&state->owner->so_lock);
	if (!(fmode & FMODE_READ))
		clear_bit(NFS_O_RDONLY_STATE, &state->flags);
	if (!(fmode & FMODE_WRITE))
		clear_bit(NFS_O_WRONLY_STATE, &state->flags);
	clear_bit(NFS_O_RDWR_STATE, &state->flags);
	spin_unlock(&state->owner->so_lock);
}

static void nfs4_close_done(struct rpc_task *task, void *data)
{
	struct nfs4_closedata *calldata = data;
	struct nfs4_state *state = calldata->state;
	struct nfs_server *server = NFS_SERVER(calldata->inode);

	if (!nfs4_sequence_done(task, &calldata->res.seq_res))
		return;
        /* hmm. we are done with the inode, and in the process of freeing
	 * the state_owner. we keep this around to process errors
	 */
	switch (task->tk_status) {
		case 0:
			if (calldata->roc)
				pnfs_roc_set_barrier(state->inode,
						     calldata->roc_barrier);
			nfs_set_open_stateid(state, &calldata->res.stateid, 0);
			renew_lease(server, calldata->timestamp);
			nfs4_close_clear_stateid_flags(state,
					calldata->arg.fmode);
			break;
		case -NFS4ERR_STALE_STATEID:
		case -NFS4ERR_OLD_STATEID:
		case -NFS4ERR_BAD_STATEID:
		case -NFS4ERR_EXPIRED:
			if (calldata->arg.fmode == 0)
				break;
		default:
			if (nfs4_async_handle_error(task, server, state) == -EAGAIN)
				rpc_restart_call_prepare(task);
	}
	nfs_release_seqid(calldata->arg.seqid);
	nfs_refresh_inode(calldata->inode, calldata->res.fattr);
}

static void nfs4_close_prepare(struct rpc_task *task, void *data)
{
	struct nfs4_closedata *calldata = data;
	struct nfs4_state *state = calldata->state;
	int call_close = 0;

	if (nfs_wait_on_sequence(calldata->arg.seqid, task) != 0)
		return;

	task->tk_msg.rpc_proc = &nfs4_procedures[NFSPROC4_CLNT_OPEN_DOWNGRADE];
	calldata->arg.fmode = FMODE_READ|FMODE_WRITE;
	spin_lock(&state->owner->so_lock);
	/* Calculate the change in open mode */
	if (state->n_rdwr == 0) {
		if (state->n_rdonly == 0) {
			call_close |= test_bit(NFS_O_RDONLY_STATE, &state->flags);
			call_close |= test_bit(NFS_O_RDWR_STATE, &state->flags);
			calldata->arg.fmode &= ~FMODE_READ;
		}
		if (state->n_wronly == 0) {
			call_close |= test_bit(NFS_O_WRONLY_STATE, &state->flags);
			call_close |= test_bit(NFS_O_RDWR_STATE, &state->flags);
			calldata->arg.fmode &= ~FMODE_WRITE;
		}
	}
	spin_unlock(&state->owner->so_lock);

	if (!call_close) {
		/* Note: exit _without_ calling nfs4_close_done */
		task->tk_action = NULL;
		return;
	}

	if (calldata->arg.fmode == 0) {
		task->tk_msg.rpc_proc = &nfs4_procedures[NFSPROC4_CLNT_CLOSE];
		if (calldata->roc &&
		    pnfs_roc_drain(calldata->inode, &calldata->roc_barrier)) {
			rpc_sleep_on(&NFS_SERVER(calldata->inode)->roc_rpcwaitq,
				     task, NULL);
			return;
		}
	}

	nfs_fattr_init(calldata->res.fattr);
	calldata->timestamp = jiffies;
	if (nfs4_setup_sequence(NFS_SERVER(calldata->inode),
				&calldata->arg.seq_args, &calldata->res.seq_res,
				1, task))
		return;
	rpc_call_start(task);
}

static const struct rpc_call_ops nfs4_close_ops = {
	.rpc_call_prepare = nfs4_close_prepare,
	.rpc_call_done = nfs4_close_done,
	.rpc_release = nfs4_free_closedata,
};

/* 
 * It is possible for data to be read/written from a mem-mapped file 
 * after the sys_close call (which hits the vfs layer as a flush).
 * This means that we can't safely call nfsv4 close on a file until 
 * the inode is cleared. This in turn means that we are not good
 * NFSv4 citizens - we do not indicate to the server to update the file's 
 * share state even when we are done with one of the three share 
 * stateid's in the inode.
 *
 * NOTE: Caller must be holding the sp->so_owner semaphore!
 */
int nfs4_do_close(struct nfs4_state *state, gfp_t gfp_mask, int wait, bool roc)
{
	struct nfs_server *server = NFS_SERVER(state->inode);
	struct nfs4_closedata *calldata;
	struct nfs4_state_owner *sp = state->owner;
	struct rpc_task *task;
	struct rpc_message msg = {
		.rpc_proc = &nfs4_procedures[NFSPROC4_CLNT_CLOSE],
		.rpc_cred = state->owner->so_cred,
	};
	struct rpc_task_setup task_setup_data = {
		.rpc_client = server->client,
		.rpc_message = &msg,
		.callback_ops = &nfs4_close_ops,
		.workqueue = nfsiod_workqueue,
		.flags = RPC_TASK_ASYNC,
	};
	int status = -ENOMEM;

	calldata = kzalloc(sizeof(*calldata), gfp_mask);
	if (calldata == NULL)
		goto out;
	calldata->inode = state->inode;
	calldata->state = state;
	calldata->arg.fh = NFS_FH(state->inode);
	calldata->arg.stateid = &state->open_stateid;
	/* Serialization for the sequence id */
	calldata->arg.seqid = nfs_alloc_seqid(&state->owner->so_seqid, gfp_mask);
	if (calldata->arg.seqid == NULL)
		goto out_free_calldata;
	calldata->arg.fmode = 0;
	calldata->arg.bitmask = server->cache_consistency_bitmask;
	calldata->res.fattr = &calldata->fattr;
	calldata->res.seqid = calldata->arg.seqid;
	calldata->res.server = server;
	calldata->roc = roc;
	nfs_sb_active(calldata->inode->i_sb);

	msg.rpc_argp = &calldata->arg;
	msg.rpc_resp = &calldata->res;
	task_setup_data.callback_data = calldata;
	task = rpc_run_task(&task_setup_data);
	if (IS_ERR(task))
		return PTR_ERR(task);
	status = 0;
	if (wait)
		status = rpc_wait_for_completion_task(task);
	rpc_put_task(task);
	return status;
out_free_calldata:
	kfree(calldata);
out:
	if (roc)
		pnfs_roc_release(state->inode);
	nfs4_put_open_state(state);
	nfs4_put_state_owner(sp);
	return status;
}

static struct inode *
nfs4_atomic_open(struct inode *dir, struct nfs_open_context *ctx, int open_flags, struct iattr *attr)
{
	struct nfs4_state *state;

	/* Protect against concurrent sillydeletes */
	state = nfs4_do_open(dir, ctx->dentry, ctx->mode, open_flags, attr, ctx->cred);
	if (IS_ERR(state))
		return ERR_CAST(state);
	ctx->state = state;
	return igrab(state->inode);
}

static void nfs4_close_context(struct nfs_open_context *ctx, int is_sync)
{
	if (ctx->state == NULL)
		return;
	if (is_sync)
		nfs4_close_sync(ctx->state, ctx->mode);
	else
		nfs4_close_state(ctx->state, ctx->mode);
}

static int _nfs4_server_capabilities(struct nfs_server *server, struct nfs_fh *fhandle)
{
	struct nfs4_server_caps_arg args = {
		.fhandle = fhandle,
	};
	struct nfs4_server_caps_res res = {};
	struct rpc_message msg = {
		.rpc_proc = &nfs4_procedures[NFSPROC4_CLNT_SERVER_CAPS],
		.rpc_argp = &args,
		.rpc_resp = &res,
	};
	int status;

	status = nfs4_call_sync(server->client, server, &msg, &args.seq_args, &res.seq_res, 0);
	if (status == 0) {
		memcpy(server->attr_bitmask, res.attr_bitmask, sizeof(server->attr_bitmask));
		server->caps &= ~(NFS_CAP_ACLS|NFS_CAP_HARDLINKS|
				NFS_CAP_SYMLINKS|NFS_CAP_FILEID|
				NFS_CAP_MODE|NFS_CAP_NLINK|NFS_CAP_OWNER|
				NFS_CAP_OWNER_GROUP|NFS_CAP_ATIME|
				NFS_CAP_CTIME|NFS_CAP_MTIME);
		if (res.attr_bitmask[0] & FATTR4_WORD0_ACL)
			server->caps |= NFS_CAP_ACLS;
		if (res.has_links != 0)
			server->caps |= NFS_CAP_HARDLINKS;
		if (res.has_symlinks != 0)
			server->caps |= NFS_CAP_SYMLINKS;
		if (res.attr_bitmask[0] & FATTR4_WORD0_FILEID)
			server->caps |= NFS_CAP_FILEID;
		if (res.attr_bitmask[1] & FATTR4_WORD1_MODE)
			server->caps |= NFS_CAP_MODE;
		if (res.attr_bitmask[1] & FATTR4_WORD1_NUMLINKS)
			server->caps |= NFS_CAP_NLINK;
		if (res.attr_bitmask[1] & FATTR4_WORD1_OWNER)
			server->caps |= NFS_CAP_OWNER;
		if (res.attr_bitmask[1] & FATTR4_WORD1_OWNER_GROUP)
			server->caps |= NFS_CAP_OWNER_GROUP;
		if (res.attr_bitmask[1] & FATTR4_WORD1_TIME_ACCESS)
			server->caps |= NFS_CAP_ATIME;
		if (res.attr_bitmask[1] & FATTR4_WORD1_TIME_METADATA)
			server->caps |= NFS_CAP_CTIME;
		if (res.attr_bitmask[1] & FATTR4_WORD1_TIME_MODIFY)
			server->caps |= NFS_CAP_MTIME;

		memcpy(server->cache_consistency_bitmask, res.attr_bitmask, sizeof(server->cache_consistency_bitmask));
		server->cache_consistency_bitmask[0] &= FATTR4_WORD0_CHANGE|FATTR4_WORD0_SIZE;
		server->cache_consistency_bitmask[1] &= FATTR4_WORD1_TIME_METADATA|FATTR4_WORD1_TIME_MODIFY;
		server->acl_bitmask = res.acl_bitmask;
	}

	return status;
}

int nfs4_server_capabilities(struct nfs_server *server, struct nfs_fh *fhandle)
{
	struct nfs4_exception exception = { };
	int err;
	do {
		err = nfs4_handle_exception(server,
				_nfs4_server_capabilities(server, fhandle),
				&exception);
	} while (exception.retry);
	return err;
}

static int _nfs4_lookup_root(struct nfs_server *server, struct nfs_fh *fhandle,
		struct nfs_fsinfo *info)
{
	struct nfs4_lookup_root_arg args = {
		.bitmask = nfs4_fattr_bitmap,
	};
	struct nfs4_lookup_res res = {
		.server = server,
		.fattr = info->fattr,
		.fh = fhandle,
	};
	struct rpc_message msg = {
		.rpc_proc = &nfs4_procedures[NFSPROC4_CLNT_LOOKUP_ROOT],
		.rpc_argp = &args,
		.rpc_resp = &res,
	};

	nfs_fattr_init(info->fattr);
	return nfs4_call_sync(server->client, server, &msg, &args.seq_args, &res.seq_res, 0);
}

static int nfs4_lookup_root(struct nfs_server *server, struct nfs_fh *fhandle,
		struct nfs_fsinfo *info)
{
	struct nfs4_exception exception = { };
	int err;
	do {
		err = _nfs4_lookup_root(server, fhandle, info);
		switch (err) {
		case 0:
		case -NFS4ERR_WRONGSEC:
			break;
		default:
			err = nfs4_handle_exception(server, err, &exception);
		}
	} while (exception.retry);
	return err;
}

static int nfs4_lookup_root_sec(struct nfs_server *server, struct nfs_fh *fhandle,
				struct nfs_fsinfo *info, rpc_authflavor_t flavor)
{
	struct rpc_auth *auth;
	int ret;

	auth = rpcauth_create(flavor, server->client);
	if (!auth) {
		ret = -EIO;
		goto out;
	}
	ret = nfs4_lookup_root(server, fhandle, info);
out:
	return ret;
}

static int nfs4_find_root_sec(struct nfs_server *server, struct nfs_fh *fhandle,
			      struct nfs_fsinfo *info)
{
	int i, len, status = 0;
	rpc_authflavor_t flav_array[NFS_MAX_SECFLAVORS];

	len = gss_mech_list_pseudoflavors(&flav_array[0]);
	flav_array[len] = RPC_AUTH_NULL;
	len += 1;

	for (i = 0; i < len; i++) {
		status = nfs4_lookup_root_sec(server, fhandle, info, flav_array[i]);
		if (status == -NFS4ERR_WRONGSEC || status == -EACCES)
			continue;
		break;
	}
	/*
	 * -EACCESS could mean that the user doesn't have correct permissions
	 * to access the mount.  It could also mean that we tried to mount
	 * with a gss auth flavor, but rpc.gssd isn't running.  Either way,
	 * existing mount programs don't handle -EACCES very well so it should
	 * be mapped to -EPERM instead.
	 */
	if (status == -EACCES)
		status = -EPERM;
	return status;
}

/*
 * get the file handle for the "/" directory on the server
 */
static int nfs4_proc_get_root(struct nfs_server *server, struct nfs_fh *fhandle,
			      struct nfs_fsinfo *info)
{
	int minor_version = server->nfs_client->cl_minorversion;
	int status = nfs4_lookup_root(server, fhandle, info);
	if ((status == -NFS4ERR_WRONGSEC) && !(server->flags & NFS_MOUNT_SECFLAVOUR))
		/*
		 * A status of -NFS4ERR_WRONGSEC will be mapped to -EPERM
		 * by nfs4_map_errors() as this function exits.
		 */
		status = nfs_v4_minor_ops[minor_version]->find_root_sec(server, fhandle, info);
	if (status == 0)
		status = nfs4_server_capabilities(server, fhandle);
	if (status == 0)
		status = nfs4_do_fsinfo(server, fhandle, info);
	return nfs4_map_errors(status);
}

static void nfs_fixup_referral_attributes(struct nfs_fattr *fattr);
/*
 * Get locations and (maybe) other attributes of a referral.
 * Note that we'll actually follow the referral later when
 * we detect fsid mismatch in inode revalidation
 */
static int nfs4_get_referral(struct inode *dir, const struct qstr *name,
			     struct nfs_fattr *fattr, struct nfs_fh *fhandle)
{
	int status = -ENOMEM;
	struct page *page = NULL;
	struct nfs4_fs_locations *locations = NULL;

	page = alloc_page(GFP_KERNEL);
	if (page == NULL)
		goto out;
	locations = kmalloc(sizeof(struct nfs4_fs_locations), GFP_KERNEL);
	if (locations == NULL)
		goto out;

	status = nfs4_proc_fs_locations(dir, name, locations, page);
	if (status != 0)
		goto out;
	/* Make sure server returned a different fsid for the referral */
	if (nfs_fsid_equal(&NFS_SERVER(dir)->fsid, &locations->fattr.fsid)) {
		dprintk("%s: server did not return a different fsid for"
			" a referral at %s\n", __func__, name->name);
		status = -EIO;
		goto out;
	}
	/* Fixup attributes for the nfs_lookup() call to nfs_fhget() */
	nfs_fixup_referral_attributes(&locations->fattr);

	/* replace the lookup nfs_fattr with the locations nfs_fattr */
	memcpy(fattr, &locations->fattr, sizeof(struct nfs_fattr));
	memset(fhandle, 0, sizeof(struct nfs_fh));
out:
	if (page)
		__free_page(page);
	kfree(locations);
	return status;
}

static int _nfs4_proc_getattr(struct nfs_server *server, struct nfs_fh *fhandle, struct nfs_fattr *fattr)
{
	struct nfs4_getattr_arg args = {
		.fh = fhandle,
		.bitmask = server->attr_bitmask,
	};
	struct nfs4_getattr_res res = {
		.fattr = fattr,
		.server = server,
	};
	struct rpc_message msg = {
		.rpc_proc = &nfs4_procedures[NFSPROC4_CLNT_GETATTR],
		.rpc_argp = &args,
		.rpc_resp = &res,
	};
	
	nfs_fattr_init(fattr);
	return nfs4_call_sync(server->client, server, &msg, &args.seq_args, &res.seq_res, 0);
}

static int nfs4_proc_getattr(struct nfs_server *server, struct nfs_fh *fhandle, struct nfs_fattr *fattr)
{
	struct nfs4_exception exception = { };
	int err;
	do {
		err = nfs4_handle_exception(server,
				_nfs4_proc_getattr(server, fhandle, fattr),
				&exception);
	} while (exception.retry);
	return err;
}

/* 
 * The file is not closed if it is opened due to the a request to change
 * the size of the file. The open call will not be needed once the
 * VFS layer lookup-intents are implemented.
 *
 * Close is called when the inode is destroyed.
 * If we haven't opened the file for O_WRONLY, we
 * need to in the size_change case to obtain a stateid.
 *
 * Got race?
 * Because OPEN is always done by name in nfsv4, it is
 * possible that we opened a different file by the same
 * name.  We can recognize this race condition, but we
 * can't do anything about it besides returning an error.
 *
 * This will be fixed with VFS changes (lookup-intent).
 */
static int
nfs4_proc_setattr(struct dentry *dentry, struct nfs_fattr *fattr,
		  struct iattr *sattr)
{
	struct inode *inode = dentry->d_inode;
	struct rpc_cred *cred = NULL;
	struct nfs4_state *state = NULL;
	int status;

	if (pnfs_ld_layoutret_on_setattr(inode))
		pnfs_return_layout(inode);

	nfs_fattr_init(fattr);
	
	/* Search for an existing open(O_WRITE) file */
	if (sattr->ia_valid & ATTR_FILE) {
		struct nfs_open_context *ctx;

		ctx = nfs_file_open_context(sattr->ia_file);
		if (ctx) {
			cred = ctx->cred;
			state = ctx->state;
		}
	}

	status = nfs4_do_setattr(inode, cred, fattr, sattr, state);
	if (status == 0)
		nfs_setattr_update_inode(inode, sattr);
	return status;
}

static int _nfs4_proc_lookup(struct rpc_clnt *clnt, struct inode *dir,
		const struct qstr *name, struct nfs_fh *fhandle,
		struct nfs_fattr *fattr)
{
	struct nfs_server *server = NFS_SERVER(dir);
	int		       status;
	struct nfs4_lookup_arg args = {
		.bitmask = server->attr_bitmask,
		.dir_fh = NFS_FH(dir),
		.name = name,
	};
	struct nfs4_lookup_res res = {
		.server = server,
		.fattr = fattr,
		.fh = fhandle,
	};
	struct rpc_message msg = {
		.rpc_proc = &nfs4_procedures[NFSPROC4_CLNT_LOOKUP],
		.rpc_argp = &args,
		.rpc_resp = &res,
	};

	nfs_fattr_init(fattr);

	dprintk("NFS call  lookup %s\n", name->name);
	status = nfs4_call_sync(clnt, server, &msg, &args.seq_args, &res.seq_res, 0);
	dprintk("NFS reply lookup: %d\n", status);
	return status;
}

void nfs_fixup_secinfo_attributes(struct nfs_fattr *fattr, struct nfs_fh *fh)
{
	memset(fh, 0, sizeof(struct nfs_fh));
	fattr->fsid.major = 1;
	fattr->valid |= NFS_ATTR_FATTR_TYPE | NFS_ATTR_FATTR_MODE |
		NFS_ATTR_FATTR_NLINK | NFS_ATTR_FATTR_FSID | NFS_ATTR_FATTR_MOUNTPOINT;
	fattr->mode = S_IFDIR | S_IRUGO | S_IXUGO;
	fattr->nlink = 2;
}

static int nfs4_proc_lookup(struct rpc_clnt *clnt, struct inode *dir, struct qstr *name,
			    struct nfs_fh *fhandle, struct nfs_fattr *fattr)
{
	struct nfs4_exception exception = { };
	int err;
	do {
		int status;

		status = _nfs4_proc_lookup(clnt, dir, name, fhandle, fattr);
		switch (status) {
		case -NFS4ERR_BADNAME:
			return -ENOENT;
		case -NFS4ERR_MOVED:
			return nfs4_get_referral(dir, name, fattr, fhandle);
		case -NFS4ERR_WRONGSEC:
			nfs_fixup_secinfo_attributes(fattr, fhandle);
		}
		err = nfs4_handle_exception(NFS_SERVER(dir),
				status, &exception);
	} while (exception.retry);
	return err;
}

static int _nfs4_proc_access(struct inode *inode, struct nfs_access_entry *entry)
{
	struct nfs_server *server = NFS_SERVER(inode);
	struct nfs4_accessargs args = {
		.fh = NFS_FH(inode),
		.bitmask = server->attr_bitmask,
	};
	struct nfs4_accessres res = {
		.server = server,
	};
	struct rpc_message msg = {
		.rpc_proc = &nfs4_procedures[NFSPROC4_CLNT_ACCESS],
		.rpc_argp = &args,
		.rpc_resp = &res,
		.rpc_cred = entry->cred,
	};
	int mode = entry->mask;
	int status;

	/*
	 * Determine which access bits we want to ask for...
	 */
	if (mode & MAY_READ)
		args.access |= NFS4_ACCESS_READ;
	if (S_ISDIR(inode->i_mode)) {
		if (mode & MAY_WRITE)
			args.access |= NFS4_ACCESS_MODIFY | NFS4_ACCESS_EXTEND | NFS4_ACCESS_DELETE;
		if (mode & MAY_EXEC)
			args.access |= NFS4_ACCESS_LOOKUP;
	} else {
		if (mode & MAY_WRITE)
			args.access |= NFS4_ACCESS_MODIFY | NFS4_ACCESS_EXTEND;
		if (mode & MAY_EXEC)
			args.access |= NFS4_ACCESS_EXECUTE;
	}

	res.fattr = nfs_alloc_fattr();
	if (res.fattr == NULL)
		return -ENOMEM;

	status = nfs4_call_sync(server->client, server, &msg, &args.seq_args, &res.seq_res, 0);
	if (!status) {
		entry->mask = 0;
		if (res.access & NFS4_ACCESS_READ)
			entry->mask |= MAY_READ;
		if (res.access & (NFS4_ACCESS_MODIFY | NFS4_ACCESS_EXTEND | NFS4_ACCESS_DELETE))
			entry->mask |= MAY_WRITE;
		if (res.access & (NFS4_ACCESS_LOOKUP|NFS4_ACCESS_EXECUTE))
			entry->mask |= MAY_EXEC;
		nfs_refresh_inode(inode, res.fattr);
	}
	nfs_free_fattr(res.fattr);
	return status;
}

static int nfs4_proc_access(struct inode *inode, struct nfs_access_entry *entry)
{
	struct nfs4_exception exception = { };
	int err;
	do {
		err = nfs4_handle_exception(NFS_SERVER(inode),
				_nfs4_proc_access(inode, entry),
				&exception);
	} while (exception.retry);
	return err;
}

/*
 * TODO: For the time being, we don't try to get any attributes
 * along with any of the zero-copy operations READ, READDIR,
 * READLINK, WRITE.
 *
 * In the case of the first three, we want to put the GETATTR
 * after the read-type operation -- this is because it is hard
 * to predict the length of a GETATTR response in v4, and thus
 * align the READ data correctly.  This means that the GETATTR
 * may end up partially falling into the page cache, and we should
 * shift it into the 'tail' of the xdr_buf before processing.
 * To do this efficiently, we need to know the total length
 * of data received, which doesn't seem to be available outside
 * of the RPC layer.
 *
 * In the case of WRITE, we also want to put the GETATTR after
 * the operation -- in this case because we want to make sure
 * we get the post-operation mtime and size.  This means that
 * we can't use xdr_encode_pages() as written: we need a variant
 * of it which would leave room in the 'tail' iovec.
 *
 * Both of these changes to the XDR layer would in fact be quite
 * minor, but I decided to leave them for a subsequent patch.
 */
static int _nfs4_proc_readlink(struct inode *inode, struct page *page,
		unsigned int pgbase, unsigned int pglen)
{
	struct nfs4_readlink args = {
		.fh       = NFS_FH(inode),
		.pgbase	  = pgbase,
		.pglen    = pglen,
		.pages    = &page,
	};
	struct nfs4_readlink_res res;
	struct rpc_message msg = {
		.rpc_proc = &nfs4_procedures[NFSPROC4_CLNT_READLINK],
		.rpc_argp = &args,
		.rpc_resp = &res,
	};

	return nfs4_call_sync(NFS_SERVER(inode)->client, NFS_SERVER(inode), &msg, &args.seq_args, &res.seq_res, 0);
}

static int nfs4_proc_readlink(struct inode *inode, struct page *page,
		unsigned int pgbase, unsigned int pglen)
{
	struct nfs4_exception exception = { };
	int err;
	do {
		err = nfs4_handle_exception(NFS_SERVER(inode),
				_nfs4_proc_readlink(inode, page, pgbase, pglen),
				&exception);
	} while (exception.retry);
	return err;
}

/*
 * Got race?
 * We will need to arrange for the VFS layer to provide an atomic open.
 * Until then, this create/open method is prone to inefficiency and race
 * conditions due to the lookup, create, and open VFS calls from sys_open()
 * placed on the wire.
 *
 * Given the above sorry state of affairs, I'm simply sending an OPEN.
 * The file will be opened again in the subsequent VFS open call
 * (nfs4_proc_file_open).
 *
 * The open for read will just hang around to be used by any process that
 * opens the file O_RDONLY. This will all be resolved with the VFS changes.
 */

static int
nfs4_proc_create(struct inode *dir, struct dentry *dentry, struct iattr *sattr,
                 int flags, struct nfs_open_context *ctx)
{
	struct dentry *de = dentry;
	struct nfs4_state *state;
	struct rpc_cred *cred = NULL;
	fmode_t fmode = 0;
	int status = 0;

	if (ctx != NULL) {
		cred = ctx->cred;
		de = ctx->dentry;
		fmode = ctx->mode;
	}
	sattr->ia_mode &= ~current_umask();
	state = nfs4_do_open(dir, de, fmode, flags, sattr, cred);
	d_drop(dentry);
	if (IS_ERR(state)) {
		status = PTR_ERR(state);
		goto out;
	}
	d_add(dentry, igrab(state->inode));
	nfs_set_verifier(dentry, nfs_save_change_attribute(dir));
	if (ctx != NULL)
		ctx->state = state;
	else
		nfs4_close_sync(state, fmode);
out:
	return status;
}

static int _nfs4_proc_remove(struct inode *dir, struct qstr *name)
{
	struct nfs_server *server = NFS_SERVER(dir);
	struct nfs_removeargs args = {
		.fh = NFS_FH(dir),
		.name.len = name->len,
		.name.name = name->name,
		.bitmask = server->attr_bitmask,
	};
	struct nfs_removeres res = {
		.server = server,
	};
	struct rpc_message msg = {
		.rpc_proc = &nfs4_procedures[NFSPROC4_CLNT_REMOVE],
		.rpc_argp = &args,
		.rpc_resp = &res,
	};
	int status = -ENOMEM;

	res.dir_attr = nfs_alloc_fattr();
	if (res.dir_attr == NULL)
		goto out;

	status = nfs4_call_sync(server->client, server, &msg, &args.seq_args, &res.seq_res, 1);
	if (status == 0) {
		update_changeattr(dir, &res.cinfo);
		nfs_post_op_update_inode(dir, res.dir_attr);
	}
	nfs_free_fattr(res.dir_attr);
out:
	return status;
}

static int nfs4_proc_remove(struct inode *dir, struct qstr *name)
{
	struct nfs4_exception exception = { };
	int err;
	do {
		err = nfs4_handle_exception(NFS_SERVER(dir),
				_nfs4_proc_remove(dir, name),
				&exception);
	} while (exception.retry);
	return err;
}

static void nfs4_proc_unlink_setup(struct rpc_message *msg, struct inode *dir)
{
	struct nfs_server *server = NFS_SERVER(dir);
	struct nfs_removeargs *args = msg->rpc_argp;
	struct nfs_removeres *res = msg->rpc_resp;

	args->bitmask = server->cache_consistency_bitmask;
	res->server = server;
	res->seq_res.sr_slot = NULL;
	msg->rpc_proc = &nfs4_procedures[NFSPROC4_CLNT_REMOVE];
}

static int nfs4_proc_unlink_done(struct rpc_task *task, struct inode *dir)
{
	struct nfs_removeres *res = task->tk_msg.rpc_resp;

	if (!nfs4_sequence_done(task, &res->seq_res))
		return 0;
	if (nfs4_async_handle_error(task, res->server, NULL) == -EAGAIN)
		return 0;
	update_changeattr(dir, &res->cinfo);
	nfs_post_op_update_inode(dir, res->dir_attr);
	return 1;
}

static void nfs4_proc_rename_setup(struct rpc_message *msg, struct inode *dir)
{
	struct nfs_server *server = NFS_SERVER(dir);
	struct nfs_renameargs *arg = msg->rpc_argp;
	struct nfs_renameres *res = msg->rpc_resp;

	msg->rpc_proc = &nfs4_procedures[NFSPROC4_CLNT_RENAME];
	arg->bitmask = server->attr_bitmask;
	res->server = server;
}

static int nfs4_proc_rename_done(struct rpc_task *task, struct inode *old_dir,
				 struct inode *new_dir)
{
	struct nfs_renameres *res = task->tk_msg.rpc_resp;

	if (!nfs4_sequence_done(task, &res->seq_res))
		return 0;
	if (nfs4_async_handle_error(task, res->server, NULL) == -EAGAIN)
		return 0;

	update_changeattr(old_dir, &res->old_cinfo);
	nfs_post_op_update_inode(old_dir, res->old_fattr);
	update_changeattr(new_dir, &res->new_cinfo);
	nfs_post_op_update_inode(new_dir, res->new_fattr);
	return 1;
}

static int _nfs4_proc_rename(struct inode *old_dir, struct qstr *old_name,
		struct inode *new_dir, struct qstr *new_name)
{
	struct nfs_server *server = NFS_SERVER(old_dir);
	struct nfs_renameargs arg = {
		.old_dir = NFS_FH(old_dir),
		.new_dir = NFS_FH(new_dir),
		.old_name = old_name,
		.new_name = new_name,
		.bitmask = server->attr_bitmask,
	};
	struct nfs_renameres res = {
		.server = server,
	};
	struct rpc_message msg = {
		.rpc_proc = &nfs4_procedures[NFSPROC4_CLNT_RENAME],
		.rpc_argp = &arg,
		.rpc_resp = &res,
	};
	int status = -ENOMEM;
	
	res.old_fattr = nfs_alloc_fattr();
	res.new_fattr = nfs_alloc_fattr();
	if (res.old_fattr == NULL || res.new_fattr == NULL)
		goto out;

	status = nfs4_call_sync(server->client, server, &msg, &arg.seq_args, &res.seq_res, 1);
	if (!status) {
		update_changeattr(old_dir, &res.old_cinfo);
		nfs_post_op_update_inode(old_dir, res.old_fattr);
		update_changeattr(new_dir, &res.new_cinfo);
		nfs_post_op_update_inode(new_dir, res.new_fattr);
	}
out:
	nfs_free_fattr(res.new_fattr);
	nfs_free_fattr(res.old_fattr);
	return status;
}

static int nfs4_proc_rename(struct inode *old_dir, struct qstr *old_name,
		struct inode *new_dir, struct qstr *new_name)
{
	struct nfs4_exception exception = { };
	int err;
	do {
		err = nfs4_handle_exception(NFS_SERVER(old_dir),
				_nfs4_proc_rename(old_dir, old_name,
					new_dir, new_name),
				&exception);
	} while (exception.retry);
	return err;
}

static int _nfs4_proc_link(struct inode *inode, struct inode *dir, struct qstr *name)
{
	struct nfs_server *server = NFS_SERVER(inode);
	struct nfs4_link_arg arg = {
		.fh     = NFS_FH(inode),
		.dir_fh = NFS_FH(dir),
		.name   = name,
		.bitmask = server->attr_bitmask,
	};
	struct nfs4_link_res res = {
		.server = server,
	};
	struct rpc_message msg = {
		.rpc_proc = &nfs4_procedures[NFSPROC4_CLNT_LINK],
		.rpc_argp = &arg,
		.rpc_resp = &res,
	};
	int status = -ENOMEM;

	res.fattr = nfs_alloc_fattr();
	res.dir_attr = nfs_alloc_fattr();
	if (res.fattr == NULL || res.dir_attr == NULL)
		goto out;

	status = nfs4_call_sync(server->client, server, &msg, &arg.seq_args, &res.seq_res, 1);
	if (!status) {
		update_changeattr(dir, &res.cinfo);
		nfs_post_op_update_inode(dir, res.dir_attr);
		nfs_post_op_update_inode(inode, res.fattr);
	}
out:
	nfs_free_fattr(res.dir_attr);
	nfs_free_fattr(res.fattr);
	return status;
}

static int nfs4_proc_link(struct inode *inode, struct inode *dir, struct qstr *name)
{
	struct nfs4_exception exception = { };
	int err;
	do {
		err = nfs4_handle_exception(NFS_SERVER(inode),
				_nfs4_proc_link(inode, dir, name),
				&exception);
	} while (exception.retry);
	return err;
}

struct nfs4_createdata {
	struct rpc_message msg;
	struct nfs4_create_arg arg;
	struct nfs4_create_res res;
	struct nfs_fh fh;
	struct nfs_fattr fattr;
	struct nfs_fattr dir_fattr;
};

static struct nfs4_createdata *nfs4_alloc_createdata(struct inode *dir,
		struct qstr *name, struct iattr *sattr, u32 ftype)
{
	struct nfs4_createdata *data;

	data = kzalloc(sizeof(*data), GFP_KERNEL);
	if (data != NULL) {
		struct nfs_server *server = NFS_SERVER(dir);

		data->msg.rpc_proc = &nfs4_procedures[NFSPROC4_CLNT_CREATE];
		data->msg.rpc_argp = &data->arg;
		data->msg.rpc_resp = &data->res;
		data->arg.dir_fh = NFS_FH(dir);
		data->arg.server = server;
		data->arg.name = name;
		data->arg.attrs = sattr;
		data->arg.ftype = ftype;
		data->arg.bitmask = server->attr_bitmask;
		data->res.server = server;
		data->res.fh = &data->fh;
		data->res.fattr = &data->fattr;
		data->res.dir_fattr = &data->dir_fattr;
		nfs_fattr_init(data->res.fattr);
		nfs_fattr_init(data->res.dir_fattr);
	}
	return data;
}

static int nfs4_do_create(struct inode *dir, struct dentry *dentry, struct nfs4_createdata *data)
{
	int status = nfs4_call_sync(NFS_SERVER(dir)->client, NFS_SERVER(dir), &data->msg,
				    &data->arg.seq_args, &data->res.seq_res, 1);
	if (status == 0) {
		update_changeattr(dir, &data->res.dir_cinfo);
		nfs_post_op_update_inode(dir, data->res.dir_fattr);
		status = nfs_instantiate(dentry, data->res.fh, data->res.fattr);
	}
	return status;
}

static void nfs4_free_createdata(struct nfs4_createdata *data)
{
	kfree(data);
}

static int _nfs4_proc_symlink(struct inode *dir, struct dentry *dentry,
		struct page *page, unsigned int len, struct iattr *sattr)
{
	struct nfs4_createdata *data;
	int status = -ENAMETOOLONG;

	if (len > NFS4_MAXPATHLEN)
		goto out;

	status = -ENOMEM;
	data = nfs4_alloc_createdata(dir, &dentry->d_name, sattr, NF4LNK);
	if (data == NULL)
		goto out;

	data->msg.rpc_proc = &nfs4_procedures[NFSPROC4_CLNT_SYMLINK];
	data->arg.u.symlink.pages = &page;
	data->arg.u.symlink.len = len;
	
	status = nfs4_do_create(dir, dentry, data);

	nfs4_free_createdata(data);
out:
	return status;
}

static int nfs4_proc_symlink(struct inode *dir, struct dentry *dentry,
		struct page *page, unsigned int len, struct iattr *sattr)
{
	struct nfs4_exception exception = { };
	int err;
	do {
		err = nfs4_handle_exception(NFS_SERVER(dir),
				_nfs4_proc_symlink(dir, dentry, page,
							len, sattr),
				&exception);
	} while (exception.retry);
	return err;
}

static int _nfs4_proc_mkdir(struct inode *dir, struct dentry *dentry,
		struct iattr *sattr)
{
	struct nfs4_createdata *data;
	int status = -ENOMEM;

	data = nfs4_alloc_createdata(dir, &dentry->d_name, sattr, NF4DIR);
	if (data == NULL)
		goto out;

	status = nfs4_do_create(dir, dentry, data);

	nfs4_free_createdata(data);
out:
	return status;
}

static int nfs4_proc_mkdir(struct inode *dir, struct dentry *dentry,
		struct iattr *sattr)
{
	struct nfs4_exception exception = { };
	int err;

	sattr->ia_mode &= ~current_umask();
	do {
		err = nfs4_handle_exception(NFS_SERVER(dir),
				_nfs4_proc_mkdir(dir, dentry, sattr),
				&exception);
	} while (exception.retry);
	return err;
}

static int _nfs4_proc_readdir(struct dentry *dentry, struct rpc_cred *cred,
		u64 cookie, struct page **pages, unsigned int count, int plus)
{
	struct inode		*dir = dentry->d_inode;
	struct nfs4_readdir_arg args = {
		.fh = NFS_FH(dir),
		.pages = pages,
		.pgbase = 0,
		.count = count,
		.bitmask = NFS_SERVER(dentry->d_inode)->attr_bitmask,
		.plus = plus,
	};
	struct nfs4_readdir_res res;
	struct rpc_message msg = {
		.rpc_proc = &nfs4_procedures[NFSPROC4_CLNT_READDIR],
		.rpc_argp = &args,
		.rpc_resp = &res,
		.rpc_cred = cred,
	};
	int			status;

	dprintk("%s: dentry = %s/%s, cookie = %Lu\n", __func__,
			dentry->d_parent->d_name.name,
			dentry->d_name.name,
			(unsigned long long)cookie);
	nfs4_setup_readdir(cookie, NFS_COOKIEVERF(dir), dentry, &args);
	res.pgbase = args.pgbase;
	status = nfs4_call_sync(NFS_SERVER(dir)->client, NFS_SERVER(dir), &msg, &args.seq_args, &res.seq_res, 0);
	if (status >= 0) {
		memcpy(NFS_COOKIEVERF(dir), res.verifier.data, NFS4_VERIFIER_SIZE);
		status += args.pgbase;
	}

	nfs_invalidate_atime(dir);

	dprintk("%s: returns %d\n", __func__, status);
	return status;
}

static int nfs4_proc_readdir(struct dentry *dentry, struct rpc_cred *cred,
		u64 cookie, struct page **pages, unsigned int count, int plus)
{
	struct nfs4_exception exception = { };
	int err;
	do {
		err = nfs4_handle_exception(NFS_SERVER(dentry->d_inode),
				_nfs4_proc_readdir(dentry, cred, cookie,
					pages, count, plus),
				&exception);
	} while (exception.retry);
	return err;
}

static int _nfs4_proc_mknod(struct inode *dir, struct dentry *dentry,
		struct iattr *sattr, dev_t rdev)
{
	struct nfs4_createdata *data;
	int mode = sattr->ia_mode;
	int status = -ENOMEM;

	BUG_ON(!(sattr->ia_valid & ATTR_MODE));
	BUG_ON(!S_ISFIFO(mode) && !S_ISBLK(mode) && !S_ISCHR(mode) && !S_ISSOCK(mode));

	data = nfs4_alloc_createdata(dir, &dentry->d_name, sattr, NF4SOCK);
	if (data == NULL)
		goto out;

	if (S_ISFIFO(mode))
		data->arg.ftype = NF4FIFO;
	else if (S_ISBLK(mode)) {
		data->arg.ftype = NF4BLK;
		data->arg.u.device.specdata1 = MAJOR(rdev);
		data->arg.u.device.specdata2 = MINOR(rdev);
	}
	else if (S_ISCHR(mode)) {
		data->arg.ftype = NF4CHR;
		data->arg.u.device.specdata1 = MAJOR(rdev);
		data->arg.u.device.specdata2 = MINOR(rdev);
	}
	
	status = nfs4_do_create(dir, dentry, data);

	nfs4_free_createdata(data);
out:
	return status;
}

static int nfs4_proc_mknod(struct inode *dir, struct dentry *dentry,
		struct iattr *sattr, dev_t rdev)
{
	struct nfs4_exception exception = { };
	int err;

	sattr->ia_mode &= ~current_umask();
	do {
		err = nfs4_handle_exception(NFS_SERVER(dir),
				_nfs4_proc_mknod(dir, dentry, sattr, rdev),
				&exception);
	} while (exception.retry);
	return err;
}

static int _nfs4_proc_statfs(struct nfs_server *server, struct nfs_fh *fhandle,
		 struct nfs_fsstat *fsstat)
{
	struct nfs4_statfs_arg args = {
		.fh = fhandle,
		.bitmask = server->attr_bitmask,
	};
	struct nfs4_statfs_res res = {
		.fsstat = fsstat,
	};
	struct rpc_message msg = {
		.rpc_proc = &nfs4_procedures[NFSPROC4_CLNT_STATFS],
		.rpc_argp = &args,
		.rpc_resp = &res,
	};

	nfs_fattr_init(fsstat->fattr);
	return  nfs4_call_sync(server->client, server, &msg, &args.seq_args, &res.seq_res, 0);
}

static int nfs4_proc_statfs(struct nfs_server *server, struct nfs_fh *fhandle, struct nfs_fsstat *fsstat)
{
	struct nfs4_exception exception = { };
	int err;
	do {
		err = nfs4_handle_exception(server,
				_nfs4_proc_statfs(server, fhandle, fsstat),
				&exception);
	} while (exception.retry);
	return err;
}

static int _nfs4_do_fsinfo(struct nfs_server *server, struct nfs_fh *fhandle,
		struct nfs_fsinfo *fsinfo)
{
	struct nfs4_fsinfo_arg args = {
		.fh = fhandle,
		.bitmask = server->attr_bitmask,
	};
	struct nfs4_fsinfo_res res = {
		.fsinfo = fsinfo,
	};
	struct rpc_message msg = {
		.rpc_proc = &nfs4_procedures[NFSPROC4_CLNT_FSINFO],
		.rpc_argp = &args,
		.rpc_resp = &res,
	};

	return nfs4_call_sync(server->client, server, &msg, &args.seq_args, &res.seq_res, 0);
}

static int nfs4_do_fsinfo(struct nfs_server *server, struct nfs_fh *fhandle, struct nfs_fsinfo *fsinfo)
{
	struct nfs4_exception exception = { };
	int err;

	do {
		err = nfs4_handle_exception(server,
				_nfs4_do_fsinfo(server, fhandle, fsinfo),
				&exception);
	} while (exception.retry);
	return err;
}

static int nfs4_proc_fsinfo(struct nfs_server *server, struct nfs_fh *fhandle, struct nfs_fsinfo *fsinfo)
{
	nfs_fattr_init(fsinfo->fattr);
	return nfs4_do_fsinfo(server, fhandle, fsinfo);
}

static int _nfs4_proc_pathconf(struct nfs_server *server, struct nfs_fh *fhandle,
		struct nfs_pathconf *pathconf)
{
	struct nfs4_pathconf_arg args = {
		.fh = fhandle,
		.bitmask = server->attr_bitmask,
	};
	struct nfs4_pathconf_res res = {
		.pathconf = pathconf,
	};
	struct rpc_message msg = {
		.rpc_proc = &nfs4_procedures[NFSPROC4_CLNT_PATHCONF],
		.rpc_argp = &args,
		.rpc_resp = &res,
	};

	/* None of the pathconf attributes are mandatory to implement */
	if ((args.bitmask[0] & nfs4_pathconf_bitmap[0]) == 0) {
		memset(pathconf, 0, sizeof(*pathconf));
		return 0;
	}

	nfs_fattr_init(pathconf->fattr);
	return nfs4_call_sync(server->client, server, &msg, &args.seq_args, &res.seq_res, 0);
}

static int nfs4_proc_pathconf(struct nfs_server *server, struct nfs_fh *fhandle,
		struct nfs_pathconf *pathconf)
{
	struct nfs4_exception exception = { };
	int err;

	do {
		err = nfs4_handle_exception(server,
				_nfs4_proc_pathconf(server, fhandle, pathconf),
				&exception);
	} while (exception.retry);
	return err;
}

void __nfs4_read_done_cb(struct nfs_read_data *data)
{
	nfs_invalidate_atime(data->inode);
}

static int nfs4_read_done_cb(struct rpc_task *task, struct nfs_read_data *data)
{
	struct nfs_server *server = NFS_SERVER(data->inode);

	if (nfs4_async_handle_error(task, server, data->args.context->state) == -EAGAIN) {
		rpc_restart_call_prepare(task);
		return -EAGAIN;
	}

	__nfs4_read_done_cb(data);
	if (task->tk_status > 0)
		renew_lease(server, data->timestamp);
	return 0;
}

static int nfs4_read_done(struct rpc_task *task, struct nfs_read_data *data)
{

	dprintk("--> %s\n", __func__);

	if (!nfs4_sequence_done(task, &data->res.seq_res))
		return -EAGAIN;

	return data->read_done_cb ? data->read_done_cb(task, data) :
				    nfs4_read_done_cb(task, data);
}

static void nfs4_proc_read_setup(struct nfs_read_data *data, struct rpc_message *msg)
{
	data->timestamp   = jiffies;
	data->read_done_cb = nfs4_read_done_cb;
	msg->rpc_proc = &nfs4_procedures[NFSPROC4_CLNT_READ];
}

/* Reset the the nfs_read_data to send the read to the MDS. */
void nfs4_reset_read(struct rpc_task *task, struct nfs_read_data *data)
{
	dprintk("%s Reset task for i/o through\n", __func__);
	put_lseg(data->lseg);
	data->lseg = NULL;
	/* offsets will differ in the dense stripe case */
	data->args.offset = data->mds_offset;
	data->ds_clp = NULL;
	data->args.fh     = NFS_FH(data->inode);
	data->read_done_cb = nfs4_read_done_cb;
	task->tk_ops = data->mds_ops;
	rpc_task_reset_client(task, NFS_CLIENT(data->inode));
}
EXPORT_SYMBOL_GPL(nfs4_reset_read);

static int nfs4_write_done_cb(struct rpc_task *task, struct nfs_write_data *data)
{
	struct inode *inode = data->inode;
	
	if (nfs4_async_handle_error(task, NFS_SERVER(inode), data->args.context->state) == -EAGAIN) {
		rpc_restart_call_prepare(task);
		return -EAGAIN;
	}
	if (task->tk_status >= 0) {
		renew_lease(NFS_SERVER(inode), data->timestamp);
		nfs_post_op_update_inode_force_wcc(inode, data->res.fattr);
	}
	return 0;
}

static int nfs4_write_done(struct rpc_task *task, struct nfs_write_data *data)
{
	if (!nfs4_sequence_done(task, &data->res.seq_res))
		return -EAGAIN;
	return data->write_done_cb ? data->write_done_cb(task, data) :
		nfs4_write_done_cb(task, data);
}

/* Reset the the nfs_write_data to send the write to the MDS. */
void nfs4_reset_write(struct rpc_task *task, struct nfs_write_data *data)
{
	dprintk("%s Reset task for i/o through\n", __func__);
	put_lseg(data->lseg);
	data->lseg          = NULL;
	data->ds_clp        = NULL;
	data->write_done_cb = nfs4_write_done_cb;
	data->args.fh       = NFS_FH(data->inode);
	data->args.bitmask  = data->res.server->cache_consistency_bitmask;
	data->args.offset   = data->mds_offset;
	data->res.fattr     = &data->fattr;
	task->tk_ops        = data->mds_ops;
	rpc_task_reset_client(task, NFS_CLIENT(data->inode));
}
EXPORT_SYMBOL_GPL(nfs4_reset_write);

static void nfs4_proc_write_setup(struct nfs_write_data *data, struct rpc_message *msg)
{
	struct nfs_server *server = NFS_SERVER(data->inode);

	if (data->lseg) {
		data->args.bitmask = NULL;
		data->res.fattr = NULL;
	} else
		data->args.bitmask = server->cache_consistency_bitmask;
	if (!data->write_done_cb)
		data->write_done_cb = nfs4_write_done_cb;
	data->res.server = server;
	data->timestamp   = jiffies;

	msg->rpc_proc = &nfs4_procedures[NFSPROC4_CLNT_WRITE];
}

static int nfs4_commit_done_cb(struct rpc_task *task, struct nfs_write_data *data)
{
	struct inode *inode = data->inode;

	if (nfs4_async_handle_error(task, NFS_SERVER(inode), NULL) == -EAGAIN) {
		rpc_restart_call_prepare(task);
		return -EAGAIN;
	}
	nfs_refresh_inode(inode, data->res.fattr);
	return 0;
}

static int nfs4_commit_done(struct rpc_task *task, struct nfs_write_data *data)
{
	if (!nfs4_sequence_done(task, &data->res.seq_res))
		return -EAGAIN;
	return data->write_done_cb(task, data);
}

static void nfs4_proc_commit_setup(struct nfs_write_data *data, struct rpc_message *msg)
{
	struct nfs_server *server = NFS_SERVER(data->inode);

	if (data->lseg) {
		data->args.bitmask = NULL;
		data->res.fattr = NULL;
	} else
		data->args.bitmask = server->cache_consistency_bitmask;
	if (!data->write_done_cb)
		data->write_done_cb = nfs4_commit_done_cb;
	data->res.server = server;
	msg->rpc_proc = &nfs4_procedures[NFSPROC4_CLNT_COMMIT];
}

struct nfs4_renewdata {
	struct nfs_client	*client;
	unsigned long		timestamp;
};

/*
 * nfs4_proc_async_renew(): This is not one of the nfs_rpc_ops; it is a special
 * standalone procedure for queueing an asynchronous RENEW.
 */
static void nfs4_renew_release(void *calldata)
{
	struct nfs4_renewdata *data = calldata;
	struct nfs_client *clp = data->client;

	if (atomic_read(&clp->cl_count) > 1)
		nfs4_schedule_state_renewal(clp);
	nfs_put_client(clp);
	kfree(data);
}

static void nfs4_renew_done(struct rpc_task *task, void *calldata)
{
	struct nfs4_renewdata *data = calldata;
	struct nfs_client *clp = data->client;
	unsigned long timestamp = data->timestamp;

	if (task->tk_status < 0) {
		/* Unless we're shutting down, schedule state recovery! */
		if (test_bit(NFS_CS_RENEWD, &clp->cl_res_state) == 0)
			return;
		if (task->tk_status != NFS4ERR_CB_PATH_DOWN) {
			nfs4_schedule_lease_recovery(clp);
			return;
		}
		nfs4_schedule_path_down_recovery(clp);
	}
	do_renew_lease(clp, timestamp);
}

static const struct rpc_call_ops nfs4_renew_ops = {
	.rpc_call_done = nfs4_renew_done,
	.rpc_release = nfs4_renew_release,
};

static int nfs4_proc_async_renew(struct nfs_client *clp, struct rpc_cred *cred, unsigned renew_flags)
{
	struct rpc_message msg = {
		.rpc_proc	= &nfs4_procedures[NFSPROC4_CLNT_RENEW],
		.rpc_argp	= clp,
		.rpc_cred	= cred,
	};
	struct nfs4_renewdata *data;

	if (renew_flags == 0)
		return 0;
	if (!atomic_inc_not_zero(&clp->cl_count))
		return -EIO;
	data = kmalloc(sizeof(*data), GFP_NOFS);
	if (data == NULL)
		return -ENOMEM;
	data->client = clp;
	data->timestamp = jiffies;
	return rpc_call_async(clp->cl_rpcclient, &msg, RPC_TASK_SOFT,
			&nfs4_renew_ops, data);
}

static int nfs4_proc_renew(struct nfs_client *clp, struct rpc_cred *cred)
{
	struct rpc_message msg = {
		.rpc_proc	= &nfs4_procedures[NFSPROC4_CLNT_RENEW],
		.rpc_argp	= clp,
		.rpc_cred	= cred,
	};
	unsigned long now = jiffies;
	int status;

	status = rpc_call_sync(clp->cl_rpcclient, &msg, 0);
	if (status < 0)
		return status;
	do_renew_lease(clp, now);
	return 0;
}

static inline int nfs4_server_supports_acls(struct nfs_server *server)
{
	return (server->caps & NFS_CAP_ACLS)
		&& (server->acl_bitmask & ACL4_SUPPORT_ALLOW_ACL)
		&& (server->acl_bitmask & ACL4_SUPPORT_DENY_ACL);
}

/* Assuming that XATTR_SIZE_MAX is a multiple of PAGE_CACHE_SIZE, and that
 * it's OK to put sizeof(void) * (XATTR_SIZE_MAX/PAGE_CACHE_SIZE) bytes on
 * the stack.
 */
#define NFS4ACL_MAXPAGES (XATTR_SIZE_MAX >> PAGE_CACHE_SHIFT)

static int buf_to_pages_noslab(const void *buf, size_t buflen,
		struct page **pages, unsigned int *pgbase)
{
	struct page *newpage, **spages;
	int rc = 0;
	size_t len;
	spages = pages;

	do {
		len = min_t(size_t, PAGE_CACHE_SIZE, buflen);
		newpage = alloc_page(GFP_KERNEL);

		if (newpage == NULL)
			goto unwind;
		memcpy(page_address(newpage), buf, len);
                buf += len;
                buflen -= len;
		*pages++ = newpage;
		rc++;
	} while (buflen != 0);

	return rc;

unwind:
	for(; rc > 0; rc--)
		__free_page(spages[rc-1]);
	return -ENOMEM;
}

struct nfs4_cached_acl {
	int cached;
	size_t len;
	char data[0];
};

static void nfs4_set_cached_acl(struct inode *inode, struct nfs4_cached_acl *acl)
{
	struct nfs_inode *nfsi = NFS_I(inode);

	spin_lock(&inode->i_lock);
	kfree(nfsi->nfs4_acl);
	nfsi->nfs4_acl = acl;
	spin_unlock(&inode->i_lock);
}

static void nfs4_zap_acl_attr(struct inode *inode)
{
	nfs4_set_cached_acl(inode, NULL);
}

static inline ssize_t nfs4_read_cached_acl(struct inode *inode, char *buf, size_t buflen)
{
	struct nfs_inode *nfsi = NFS_I(inode);
	struct nfs4_cached_acl *acl;
	int ret = -ENOENT;

	spin_lock(&inode->i_lock);
	acl = nfsi->nfs4_acl;
	if (acl == NULL)
		goto out;
	if (buf == NULL) /* user is just asking for length */
		goto out_len;
	if (acl->cached == 0)
		goto out;
	ret = -ERANGE; /* see getxattr(2) man page */
	if (acl->len > buflen)
		goto out;
	memcpy(buf, acl->data, acl->len);
out_len:
	ret = acl->len;
out:
	spin_unlock(&inode->i_lock);
	return ret;
}

static void nfs4_write_cached_acl(struct inode *inode, const char *buf, size_t acl_len)
{
	struct nfs4_cached_acl *acl;

	if (buf && acl_len <= PAGE_SIZE) {
		acl = kmalloc(sizeof(*acl) + acl_len, GFP_KERNEL);
		if (acl == NULL)
			goto out;
		acl->cached = 1;
		memcpy(acl->data, buf, acl_len);
	} else {
		acl = kmalloc(sizeof(*acl), GFP_KERNEL);
		if (acl == NULL)
			goto out;
		acl->cached = 0;
	}
	acl->len = acl_len;
out:
	nfs4_set_cached_acl(inode, acl);
}

/*
 * The getxattr API returns the required buffer length when called with a
 * NULL buf. The NFSv4 acl tool then calls getxattr again after allocating
 * the required buf.  On a NULL buf, we send a page of data to the server
 * guessing that the ACL request can be serviced by a page. If so, we cache
 * up to the page of ACL data, and the 2nd call to getxattr is serviced by
 * the cache. If not so, we throw away the page, and cache the required
 * length. The next getxattr call will then produce another round trip to
 * the server, this time with the input buf of the required size.
 */
static ssize_t __nfs4_get_acl_uncached(struct inode *inode, void *buf, size_t buflen)
{
	struct page *pages[NFS4ACL_MAXPAGES] = {NULL, };
	struct nfs_getaclargs args = {
		.fh = NFS_FH(inode),
		.acl_pages = pages,
		.acl_len = buflen,
	};
	struct nfs_getaclres res = {
		.acl_len = buflen,
	};
	void *resp_buf;
	struct rpc_message msg = {
		.rpc_proc = &nfs4_procedures[NFSPROC4_CLNT_GETACL],
		.rpc_argp = &args,
		.rpc_resp = &res,
	};
	int ret = -ENOMEM, npages, i, acl_len = 0;

	npages = (buflen + PAGE_SIZE - 1) >> PAGE_SHIFT;
	/* As long as we're doing a round trip to the server anyway,
	 * let's be prepared for a page of acl data. */
	if (npages == 0)
		npages = 1;

	for (i = 0; i < npages; i++) {
		pages[i] = alloc_page(GFP_KERNEL);
		if (!pages[i])
			goto out_free;
<<<<<<< HEAD
	}
	if (npages > 1) {
		/* for decoding across pages */
		args.acl_scratch = alloc_page(GFP_KERNEL);
		if (!args.acl_scratch)
			goto out_free;
	}
=======
	}
	if (npages > 1) {
		/* for decoding across pages */
		res.acl_scratch = alloc_page(GFP_KERNEL);
		if (!res.acl_scratch)
			goto out_free;
	}
>>>>>>> c16fa4f2
	args.acl_len = npages * PAGE_SIZE;
	args.acl_pgbase = 0;
	/* Let decode_getfacl know not to fail if the ACL data is larger than
	 * the page we send as a guess */
	if (buf == NULL)
		res.acl_flags |= NFS4_ACL_LEN_REQUEST;
	resp_buf = page_address(pages[0]);

	dprintk("%s  buf %p buflen %zu npages %d args.acl_len %zu\n",
		__func__, buf, buflen, npages, args.acl_len);
	ret = nfs4_call_sync(NFS_SERVER(inode)->client, NFS_SERVER(inode),
			     &msg, &args.seq_args, &res.seq_res, 0);
	if (ret)
		goto out_free;

	acl_len = res.acl_len - res.acl_data_offset;
	if (acl_len > args.acl_len)
		nfs4_write_cached_acl(inode, NULL, acl_len);
	else
		nfs4_write_cached_acl(inode, resp_buf + res.acl_data_offset,
				      acl_len);
	if (buf) {
		ret = -ERANGE;
		if (acl_len > buflen)
			goto out_free;
		_copy_from_pages(buf, pages, res.acl_data_offset,
				res.acl_len);
	}
	ret = acl_len;
out_free:
	for (i = 0; i < npages; i++)
		if (pages[i])
			__free_page(pages[i]);
<<<<<<< HEAD
	if (args.acl_scratch)
		__free_page(args.acl_scratch);
=======
	if (res.acl_scratch)
		__free_page(res.acl_scratch);
>>>>>>> c16fa4f2
	return ret;
}

static ssize_t nfs4_get_acl_uncached(struct inode *inode, void *buf, size_t buflen)
{
	struct nfs4_exception exception = { };
	ssize_t ret;
	do {
		ret = __nfs4_get_acl_uncached(inode, buf, buflen);
		if (ret >= 0)
			break;
		ret = nfs4_handle_exception(NFS_SERVER(inode), ret, &exception);
	} while (exception.retry);
	return ret;
}

static ssize_t nfs4_proc_get_acl(struct inode *inode, void *buf, size_t buflen)
{
	struct nfs_server *server = NFS_SERVER(inode);
	int ret;

	if (!nfs4_server_supports_acls(server))
		return -EOPNOTSUPP;
	ret = nfs_revalidate_inode(server, inode);
	if (ret < 0)
		return ret;
	if (NFS_I(inode)->cache_validity & NFS_INO_INVALID_ACL)
		nfs_zap_acl_cache(inode);
	ret = nfs4_read_cached_acl(inode, buf, buflen);
	if (ret != -ENOENT)
		/* -ENOENT is returned if there is no ACL or if there is an ACL
		 * but no cached acl data, just the acl length */
		return ret;
	return nfs4_get_acl_uncached(inode, buf, buflen);
}

static int __nfs4_proc_set_acl(struct inode *inode, const void *buf, size_t buflen)
{
	struct nfs_server *server = NFS_SERVER(inode);
	struct page *pages[NFS4ACL_MAXPAGES];
	struct nfs_setaclargs arg = {
		.fh		= NFS_FH(inode),
		.acl_pages	= pages,
		.acl_len	= buflen,
	};
	struct nfs_setaclres res;
	struct rpc_message msg = {
		.rpc_proc	= &nfs4_procedures[NFSPROC4_CLNT_SETACL],
		.rpc_argp	= &arg,
		.rpc_resp	= &res,
	};
	int ret, i;

	if (!nfs4_server_supports_acls(server))
		return -EOPNOTSUPP;
	i = buf_to_pages_noslab(buf, buflen, arg.acl_pages, &arg.acl_pgbase);
	if (i < 0)
		return i;
	nfs_inode_return_delegation(inode);
	ret = nfs4_call_sync(server->client, server, &msg, &arg.seq_args, &res.seq_res, 1);

	/*
	 * Free each page after tx, so the only ref left is
	 * held by the network stack
	 */
	for (; i > 0; i--)
		put_page(pages[i-1]);

	/*
	 * Acl update can result in inode attribute update.
	 * so mark the attribute cache invalid.
	 */
	spin_lock(&inode->i_lock);
	NFS_I(inode)->cache_validity |= NFS_INO_INVALID_ATTR;
	spin_unlock(&inode->i_lock);
	nfs_access_zap_cache(inode);
	nfs_zap_acl_cache(inode);
	return ret;
}

static int nfs4_proc_set_acl(struct inode *inode, const void *buf, size_t buflen)
{
	struct nfs4_exception exception = { };
	int err;
	do {
		err = nfs4_handle_exception(NFS_SERVER(inode),
				__nfs4_proc_set_acl(inode, buf, buflen),
				&exception);
	} while (exception.retry);
	return err;
}

static int
nfs4_async_handle_error(struct rpc_task *task, const struct nfs_server *server, struct nfs4_state *state)
{
	struct nfs_client *clp = server->nfs_client;

	if (task->tk_status >= 0)
		return 0;
	switch(task->tk_status) {
		case -NFS4ERR_ADMIN_REVOKED:
		case -NFS4ERR_BAD_STATEID:
		case -NFS4ERR_OPENMODE:
			if (state == NULL)
				break;
			nfs4_schedule_stateid_recovery(server, state);
			goto wait_on_recovery;
		case -NFS4ERR_EXPIRED:
			if (state != NULL)
				nfs4_schedule_stateid_recovery(server, state);
		case -NFS4ERR_STALE_STATEID:
		case -NFS4ERR_STALE_CLIENTID:
			nfs4_schedule_lease_recovery(clp);
			goto wait_on_recovery;
#if defined(CONFIG_NFS_V4_1)
		case -NFS4ERR_BADSESSION:
		case -NFS4ERR_BADSLOT:
		case -NFS4ERR_BAD_HIGH_SLOT:
		case -NFS4ERR_DEADSESSION:
		case -NFS4ERR_CONN_NOT_BOUND_TO_SESSION:
		case -NFS4ERR_SEQ_FALSE_RETRY:
		case -NFS4ERR_SEQ_MISORDERED:
			dprintk("%s ERROR %d, Reset session\n", __func__,
				task->tk_status);
			nfs4_schedule_session_recovery(clp->cl_session);
			task->tk_status = 0;
			return -EAGAIN;
#endif /* CONFIG_NFS_V4_1 */
		case -NFS4ERR_DELAY:
			nfs_inc_server_stats(server, NFSIOS_DELAY);
		case -NFS4ERR_GRACE:
		case -EKEYEXPIRED:
			rpc_delay(task, NFS4_POLL_RETRY_MAX);
			task->tk_status = 0;
			return -EAGAIN;
		case -NFS4ERR_RETRY_UNCACHED_REP:
		case -NFS4ERR_OLD_STATEID:
			task->tk_status = 0;
			return -EAGAIN;
	}
	task->tk_status = nfs4_map_errors(task->tk_status);
	return 0;
wait_on_recovery:
	rpc_sleep_on(&clp->cl_rpcwaitq, task, NULL);
	if (test_bit(NFS4CLNT_MANAGER_RUNNING, &clp->cl_state) == 0)
		rpc_wake_up_queued_task(&clp->cl_rpcwaitq, task);
	task->tk_status = 0;
	return -EAGAIN;
}

int nfs4_proc_setclientid(struct nfs_client *clp, u32 program,
		unsigned short port, struct rpc_cred *cred,
		struct nfs4_setclientid_res *res)
{
	nfs4_verifier sc_verifier;
	struct nfs4_setclientid setclientid = {
		.sc_verifier = &sc_verifier,
		.sc_prog = program,
		.sc_cb_ident = clp->cl_cb_ident,
	};
	struct rpc_message msg = {
		.rpc_proc = &nfs4_procedures[NFSPROC4_CLNT_SETCLIENTID],
		.rpc_argp = &setclientid,
		.rpc_resp = res,
		.rpc_cred = cred,
	};
	__be32 *p;
	int loop = 0;
	int status;

	p = (__be32*)sc_verifier.data;
	*p++ = htonl((u32)clp->cl_boot_time.tv_sec);
	*p = htonl((u32)clp->cl_boot_time.tv_nsec);

	for(;;) {
		setclientid.sc_name_len = scnprintf(setclientid.sc_name,
				sizeof(setclientid.sc_name), "%s/%s %s %s %u",
				clp->cl_ipaddr,
				rpc_peeraddr2str(clp->cl_rpcclient,
							RPC_DISPLAY_ADDR),
				rpc_peeraddr2str(clp->cl_rpcclient,
							RPC_DISPLAY_PROTO),
				clp->cl_rpcclient->cl_auth->au_ops->au_name,
				clp->cl_id_uniquifier);
		setclientid.sc_netid_len = scnprintf(setclientid.sc_netid,
				sizeof(setclientid.sc_netid),
				rpc_peeraddr2str(clp->cl_rpcclient,
							RPC_DISPLAY_NETID));
		setclientid.sc_uaddr_len = scnprintf(setclientid.sc_uaddr,
				sizeof(setclientid.sc_uaddr), "%s.%u.%u",
				clp->cl_ipaddr, port >> 8, port & 255);

		status = rpc_call_sync(clp->cl_rpcclient, &msg, RPC_TASK_TIMEOUT);
		if (status != -NFS4ERR_CLID_INUSE)
			break;
		if (loop != 0) {
			++clp->cl_id_uniquifier;
			break;
		}
		++loop;
		ssleep(clp->cl_lease_time / HZ + 1);
	}
	return status;
}

int nfs4_proc_setclientid_confirm(struct nfs_client *clp,
		struct nfs4_setclientid_res *arg,
		struct rpc_cred *cred)
{
	struct nfs_fsinfo fsinfo;
	struct rpc_message msg = {
		.rpc_proc = &nfs4_procedures[NFSPROC4_CLNT_SETCLIENTID_CONFIRM],
		.rpc_argp = arg,
		.rpc_resp = &fsinfo,
		.rpc_cred = cred,
	};
	unsigned long now;
	int status;

	now = jiffies;
	status = rpc_call_sync(clp->cl_rpcclient, &msg, RPC_TASK_TIMEOUT);
	if (status == 0) {
		spin_lock(&clp->cl_lock);
		clp->cl_lease_time = fsinfo.lease_time * HZ;
		clp->cl_last_renewal = now;
		spin_unlock(&clp->cl_lock);
	}
	return status;
}

struct nfs4_delegreturndata {
	struct nfs4_delegreturnargs args;
	struct nfs4_delegreturnres res;
	struct nfs_fh fh;
	nfs4_stateid stateid;
	unsigned long timestamp;
	struct nfs_fattr fattr;
	int rpc_status;
};

static void nfs4_delegreturn_done(struct rpc_task *task, void *calldata)
{
	struct nfs4_delegreturndata *data = calldata;

	if (!nfs4_sequence_done(task, &data->res.seq_res))
		return;

	switch (task->tk_status) {
	case -NFS4ERR_STALE_STATEID:
	case -NFS4ERR_EXPIRED:
	case 0:
		renew_lease(data->res.server, data->timestamp);
		break;
	default:
		if (nfs4_async_handle_error(task, data->res.server, NULL) ==
				-EAGAIN) {
			rpc_restart_call_prepare(task);
			return;
		}
	}
	data->rpc_status = task->tk_status;
}

static void nfs4_delegreturn_release(void *calldata)
{
	kfree(calldata);
}

#if defined(CONFIG_NFS_V4_1)
static void nfs4_delegreturn_prepare(struct rpc_task *task, void *data)
{
	struct nfs4_delegreturndata *d_data;

	d_data = (struct nfs4_delegreturndata *)data;

	if (nfs4_setup_sequence(d_data->res.server,
				&d_data->args.seq_args,
				&d_data->res.seq_res, 1, task))
		return;
	rpc_call_start(task);
}
#endif /* CONFIG_NFS_V4_1 */

static const struct rpc_call_ops nfs4_delegreturn_ops = {
#if defined(CONFIG_NFS_V4_1)
	.rpc_call_prepare = nfs4_delegreturn_prepare,
#endif /* CONFIG_NFS_V4_1 */
	.rpc_call_done = nfs4_delegreturn_done,
	.rpc_release = nfs4_delegreturn_release,
};

static int _nfs4_proc_delegreturn(struct inode *inode, struct rpc_cred *cred, const nfs4_stateid *stateid, int issync)
{
	struct nfs4_delegreturndata *data;
	struct nfs_server *server = NFS_SERVER(inode);
	struct rpc_task *task;
	struct rpc_message msg = {
		.rpc_proc = &nfs4_procedures[NFSPROC4_CLNT_DELEGRETURN],
		.rpc_cred = cred,
	};
	struct rpc_task_setup task_setup_data = {
		.rpc_client = server->client,
		.rpc_message = &msg,
		.callback_ops = &nfs4_delegreturn_ops,
		.flags = RPC_TASK_ASYNC,
	};
	int status = 0;

	data = kzalloc(sizeof(*data), GFP_NOFS);
	if (data == NULL)
		return -ENOMEM;
	data->args.fhandle = &data->fh;
	data->args.stateid = &data->stateid;
	data->args.bitmask = server->attr_bitmask;
	nfs_copy_fh(&data->fh, NFS_FH(inode));
	memcpy(&data->stateid, stateid, sizeof(data->stateid));
	data->res.fattr = &data->fattr;
	data->res.server = server;
	nfs_fattr_init(data->res.fattr);
	data->timestamp = jiffies;
	data->rpc_status = 0;

	task_setup_data.callback_data = data;
	msg.rpc_argp = &data->args;
	msg.rpc_resp = &data->res;
	task = rpc_run_task(&task_setup_data);
	if (IS_ERR(task))
		return PTR_ERR(task);
	if (!issync)
		goto out;
	status = nfs4_wait_for_completion_rpc_task(task);
	if (status != 0)
		goto out;
	status = data->rpc_status;
	if (status != 0)
		goto out;
	nfs_refresh_inode(inode, &data->fattr);
out:
	rpc_put_task(task);
	return status;
}

int nfs4_proc_delegreturn(struct inode *inode, struct rpc_cred *cred, const nfs4_stateid *stateid, int issync)
{
	struct nfs_server *server = NFS_SERVER(inode);
	struct nfs4_exception exception = { };
	int err;
	do {
		err = _nfs4_proc_delegreturn(inode, cred, stateid, issync);
		switch (err) {
			case -NFS4ERR_STALE_STATEID:
			case -NFS4ERR_EXPIRED:
			case 0:
				return 0;
		}
		err = nfs4_handle_exception(server, err, &exception);
	} while (exception.retry);
	return err;
}

#define NFS4_LOCK_MINTIMEOUT (1 * HZ)
#define NFS4_LOCK_MAXTIMEOUT (30 * HZ)

/* 
 * sleep, with exponential backoff, and retry the LOCK operation. 
 */
static unsigned long
nfs4_set_lock_task_retry(unsigned long timeout)
{
	freezable_schedule_timeout_killable(timeout);
	timeout <<= 1;
	if (timeout > NFS4_LOCK_MAXTIMEOUT)
		return NFS4_LOCK_MAXTIMEOUT;
	return timeout;
}

static int _nfs4_proc_getlk(struct nfs4_state *state, int cmd, struct file_lock *request)
{
	struct inode *inode = state->inode;
	struct nfs_server *server = NFS_SERVER(inode);
	struct nfs_client *clp = server->nfs_client;
	struct nfs_lockt_args arg = {
		.fh = NFS_FH(inode),
		.fl = request,
	};
	struct nfs_lockt_res res = {
		.denied = request,
	};
	struct rpc_message msg = {
		.rpc_proc	= &nfs4_procedures[NFSPROC4_CLNT_LOCKT],
		.rpc_argp       = &arg,
		.rpc_resp       = &res,
		.rpc_cred	= state->owner->so_cred,
	};
	struct nfs4_lock_state *lsp;
	int status;

	arg.lock_owner.clientid = clp->cl_clientid;
	status = nfs4_set_lock_state(state, request);
	if (status != 0)
		goto out;
	lsp = request->fl_u.nfs4_fl.owner;
	arg.lock_owner.id = lsp->ls_id.id;
	arg.lock_owner.s_dev = server->s_dev;
	status = nfs4_call_sync(server->client, server, &msg, &arg.seq_args, &res.seq_res, 1);
	switch (status) {
		case 0:
			request->fl_type = F_UNLCK;
			break;
		case -NFS4ERR_DENIED:
			status = 0;
	}
	request->fl_ops->fl_release_private(request);
out:
	return status;
}

static int nfs4_proc_getlk(struct nfs4_state *state, int cmd, struct file_lock *request)
{
	struct nfs4_exception exception = { };
	int err;

	do {
		err = nfs4_handle_exception(NFS_SERVER(state->inode),
				_nfs4_proc_getlk(state, cmd, request),
				&exception);
	} while (exception.retry);
	return err;
}

static int do_vfs_lock(struct file *file, struct file_lock *fl)
{
	int res = 0;
	switch (fl->fl_flags & (FL_POSIX|FL_FLOCK)) {
		case FL_POSIX:
			res = posix_lock_file_wait(file, fl);
			break;
		case FL_FLOCK:
			res = flock_lock_file_wait(file, fl);
			break;
		default:
			BUG();
	}
	return res;
}

struct nfs4_unlockdata {
	struct nfs_locku_args arg;
	struct nfs_locku_res res;
	struct nfs4_lock_state *lsp;
	struct nfs_open_context *ctx;
	struct file_lock fl;
	const struct nfs_server *server;
	unsigned long timestamp;
};

static struct nfs4_unlockdata *nfs4_alloc_unlockdata(struct file_lock *fl,
		struct nfs_open_context *ctx,
		struct nfs4_lock_state *lsp,
		struct nfs_seqid *seqid)
{
	struct nfs4_unlockdata *p;
	struct inode *inode = lsp->ls_state->inode;

	p = kzalloc(sizeof(*p), GFP_NOFS);
	if (p == NULL)
		return NULL;
	p->arg.fh = NFS_FH(inode);
	p->arg.fl = &p->fl;
	p->arg.seqid = seqid;
	p->res.seqid = seqid;
	p->arg.stateid = &lsp->ls_stateid;
	p->lsp = lsp;
	atomic_inc(&lsp->ls_count);
	/* Ensure we don't close file until we're done freeing locks! */
	p->ctx = get_nfs_open_context(ctx);
	memcpy(&p->fl, fl, sizeof(p->fl));
	p->server = NFS_SERVER(inode);
	return p;
}

static void nfs4_locku_release_calldata(void *data)
{
	struct nfs4_unlockdata *calldata = data;
	nfs_free_seqid(calldata->arg.seqid);
	nfs4_put_lock_state(calldata->lsp);
	put_nfs_open_context(calldata->ctx);
	kfree(calldata);
}

static void nfs4_locku_done(struct rpc_task *task, void *data)
{
	struct nfs4_unlockdata *calldata = data;

	if (!nfs4_sequence_done(task, &calldata->res.seq_res))
		return;
	switch (task->tk_status) {
		case 0:
			memcpy(calldata->lsp->ls_stateid.data,
					calldata->res.stateid.data,
					sizeof(calldata->lsp->ls_stateid.data));
			renew_lease(calldata->server, calldata->timestamp);
			break;
		case -NFS4ERR_BAD_STATEID:
		case -NFS4ERR_OLD_STATEID:
		case -NFS4ERR_STALE_STATEID:
		case -NFS4ERR_EXPIRED:
			break;
		default:
			if (nfs4_async_handle_error(task, calldata->server, NULL) == -EAGAIN)
				rpc_restart_call_prepare(task);
	}
}

static void nfs4_locku_prepare(struct rpc_task *task, void *data)
{
	struct nfs4_unlockdata *calldata = data;

	if (nfs_wait_on_sequence(calldata->arg.seqid, task) != 0)
		return;
	if ((calldata->lsp->ls_flags & NFS_LOCK_INITIALIZED) == 0) {
		/* Note: exit _without_ running nfs4_locku_done */
		task->tk_action = NULL;
		return;
	}
	calldata->timestamp = jiffies;
	if (nfs4_setup_sequence(calldata->server,
				&calldata->arg.seq_args,
				&calldata->res.seq_res, 1, task))
		return;
	rpc_call_start(task);
}

static const struct rpc_call_ops nfs4_locku_ops = {
	.rpc_call_prepare = nfs4_locku_prepare,
	.rpc_call_done = nfs4_locku_done,
	.rpc_release = nfs4_locku_release_calldata,
};

static struct rpc_task *nfs4_do_unlck(struct file_lock *fl,
		struct nfs_open_context *ctx,
		struct nfs4_lock_state *lsp,
		struct nfs_seqid *seqid)
{
	struct nfs4_unlockdata *data;
	struct rpc_message msg = {
		.rpc_proc = &nfs4_procedures[NFSPROC4_CLNT_LOCKU],
		.rpc_cred = ctx->cred,
	};
	struct rpc_task_setup task_setup_data = {
		.rpc_client = NFS_CLIENT(lsp->ls_state->inode),
		.rpc_message = &msg,
		.callback_ops = &nfs4_locku_ops,
		.workqueue = nfsiod_workqueue,
		.flags = RPC_TASK_ASYNC,
	};

	/* Ensure this is an unlock - when canceling a lock, the
	 * canceled lock is passed in, and it won't be an unlock.
	 */
	fl->fl_type = F_UNLCK;

	data = nfs4_alloc_unlockdata(fl, ctx, lsp, seqid);
	if (data == NULL) {
		nfs_free_seqid(seqid);
		return ERR_PTR(-ENOMEM);
	}

	msg.rpc_argp = &data->arg;
	msg.rpc_resp = &data->res;
	task_setup_data.callback_data = data;
	return rpc_run_task(&task_setup_data);
}

static int nfs4_proc_unlck(struct nfs4_state *state, int cmd, struct file_lock *request)
{
	struct nfs_inode *nfsi = NFS_I(state->inode);
	struct nfs_seqid *seqid;
	struct nfs4_lock_state *lsp;
	struct rpc_task *task;
	int status = 0;
	unsigned char fl_flags = request->fl_flags;

	status = nfs4_set_lock_state(state, request);
	/* Unlock _before_ we do the RPC call */
	request->fl_flags |= FL_EXISTS;
	down_read(&nfsi->rwsem);
	if (do_vfs_lock(request->fl_file, request) == -ENOENT) {
		up_read(&nfsi->rwsem);
		goto out;
	}
	up_read(&nfsi->rwsem);
	if (status != 0)
		goto out;
	/* Is this a delegated lock? */
	if (test_bit(NFS_DELEGATED_STATE, &state->flags))
		goto out;
	lsp = request->fl_u.nfs4_fl.owner;
	seqid = nfs_alloc_seqid(&lsp->ls_seqid, GFP_KERNEL);
	status = -ENOMEM;
	if (seqid == NULL)
		goto out;
	task = nfs4_do_unlck(request, nfs_file_open_context(request->fl_file), lsp, seqid);
	status = PTR_ERR(task);
	if (IS_ERR(task))
		goto out;
	status = nfs4_wait_for_completion_rpc_task(task);
	rpc_put_task(task);
out:
	request->fl_flags = fl_flags;
	return status;
}

struct nfs4_lockdata {
	struct nfs_lock_args arg;
	struct nfs_lock_res res;
	struct nfs4_lock_state *lsp;
	struct nfs_open_context *ctx;
	struct file_lock fl;
	unsigned long timestamp;
	int rpc_status;
	int cancelled;
	struct nfs_server *server;
};

static struct nfs4_lockdata *nfs4_alloc_lockdata(struct file_lock *fl,
		struct nfs_open_context *ctx, struct nfs4_lock_state *lsp,
		gfp_t gfp_mask)
{
	struct nfs4_lockdata *p;
	struct inode *inode = lsp->ls_state->inode;
	struct nfs_server *server = NFS_SERVER(inode);

	p = kzalloc(sizeof(*p), gfp_mask);
	if (p == NULL)
		return NULL;

	p->arg.fh = NFS_FH(inode);
	p->arg.fl = &p->fl;
	p->arg.open_seqid = nfs_alloc_seqid(&lsp->ls_state->owner->so_seqid, gfp_mask);
	if (p->arg.open_seqid == NULL)
		goto out_free;
	p->arg.lock_seqid = nfs_alloc_seqid(&lsp->ls_seqid, gfp_mask);
	if (p->arg.lock_seqid == NULL)
		goto out_free_seqid;
	p->arg.lock_stateid = &lsp->ls_stateid;
	p->arg.lock_owner.clientid = server->nfs_client->cl_clientid;
	p->arg.lock_owner.id = lsp->ls_id.id;
	p->arg.lock_owner.s_dev = server->s_dev;
	p->res.lock_seqid = p->arg.lock_seqid;
	p->lsp = lsp;
	p->server = server;
	atomic_inc(&lsp->ls_count);
	p->ctx = get_nfs_open_context(ctx);
	memcpy(&p->fl, fl, sizeof(p->fl));
	return p;
out_free_seqid:
	nfs_free_seqid(p->arg.open_seqid);
out_free:
	kfree(p);
	return NULL;
}

static void nfs4_lock_prepare(struct rpc_task *task, void *calldata)
{
	struct nfs4_lockdata *data = calldata;
	struct nfs4_state *state = data->lsp->ls_state;

	dprintk("%s: begin!\n", __func__);
	if (nfs_wait_on_sequence(data->arg.lock_seqid, task) != 0)
		return;
	/* Do we need to do an open_to_lock_owner? */
	if (!(data->arg.lock_seqid->sequence->flags & NFS_SEQID_CONFIRMED)) {
		if (nfs_wait_on_sequence(data->arg.open_seqid, task) != 0)
			return;
		data->arg.open_stateid = &state->stateid;
		data->arg.new_lock_owner = 1;
		data->res.open_seqid = data->arg.open_seqid;
	} else
		data->arg.new_lock_owner = 0;
	data->timestamp = jiffies;
	if (nfs4_setup_sequence(data->server,
				&data->arg.seq_args,
				&data->res.seq_res, 1, task))
		return;
	rpc_call_start(task);
	dprintk("%s: done!, ret = %d\n", __func__, data->rpc_status);
}

static void nfs4_recover_lock_prepare(struct rpc_task *task, void *calldata)
{
	rpc_task_set_priority(task, RPC_PRIORITY_PRIVILEGED);
	nfs4_lock_prepare(task, calldata);
}

static void nfs4_lock_done(struct rpc_task *task, void *calldata)
{
	struct nfs4_lockdata *data = calldata;

	dprintk("%s: begin!\n", __func__);

	if (!nfs4_sequence_done(task, &data->res.seq_res))
		return;

	data->rpc_status = task->tk_status;
	if (data->arg.new_lock_owner != 0) {
		if (data->rpc_status == 0)
			nfs_confirm_seqid(&data->lsp->ls_seqid, 0);
		else
			goto out;
	}
	if (data->rpc_status == 0) {
		memcpy(data->lsp->ls_stateid.data, data->res.stateid.data,
					sizeof(data->lsp->ls_stateid.data));
		data->lsp->ls_flags |= NFS_LOCK_INITIALIZED;
		renew_lease(NFS_SERVER(data->ctx->dentry->d_inode), data->timestamp);
	}
out:
	dprintk("%s: done, ret = %d!\n", __func__, data->rpc_status);
}

static void nfs4_lock_release(void *calldata)
{
	struct nfs4_lockdata *data = calldata;

	dprintk("%s: begin!\n", __func__);
	nfs_free_seqid(data->arg.open_seqid);
	if (data->cancelled != 0) {
		struct rpc_task *task;
		task = nfs4_do_unlck(&data->fl, data->ctx, data->lsp,
				data->arg.lock_seqid);
		if (!IS_ERR(task))
			rpc_put_task_async(task);
		dprintk("%s: cancelling lock!\n", __func__);
	} else
		nfs_free_seqid(data->arg.lock_seqid);
	nfs4_put_lock_state(data->lsp);
	put_nfs_open_context(data->ctx);
	kfree(data);
	dprintk("%s: done!\n", __func__);
}

static const struct rpc_call_ops nfs4_lock_ops = {
	.rpc_call_prepare = nfs4_lock_prepare,
	.rpc_call_done = nfs4_lock_done,
	.rpc_release = nfs4_lock_release,
};

static const struct rpc_call_ops nfs4_recover_lock_ops = {
	.rpc_call_prepare = nfs4_recover_lock_prepare,
	.rpc_call_done = nfs4_lock_done,
	.rpc_release = nfs4_lock_release,
};

static void nfs4_handle_setlk_error(struct nfs_server *server, struct nfs4_lock_state *lsp, int new_lock_owner, int error)
{
	switch (error) {
	case -NFS4ERR_ADMIN_REVOKED:
	case -NFS4ERR_BAD_STATEID:
		lsp->ls_seqid.flags &= ~NFS_SEQID_CONFIRMED;
		if (new_lock_owner != 0 ||
		   (lsp->ls_flags & NFS_LOCK_INITIALIZED) != 0)
			nfs4_schedule_stateid_recovery(server, lsp->ls_state);
		break;
	case -NFS4ERR_STALE_STATEID:
		lsp->ls_seqid.flags &= ~NFS_SEQID_CONFIRMED;
	case -NFS4ERR_EXPIRED:
		nfs4_schedule_lease_recovery(server->nfs_client);
	};
}

static int _nfs4_do_setlk(struct nfs4_state *state, int cmd, struct file_lock *fl, int recovery_type)
{
	struct nfs4_lockdata *data;
	struct rpc_task *task;
	struct rpc_message msg = {
		.rpc_proc = &nfs4_procedures[NFSPROC4_CLNT_LOCK],
		.rpc_cred = state->owner->so_cred,
	};
	struct rpc_task_setup task_setup_data = {
		.rpc_client = NFS_CLIENT(state->inode),
		.rpc_message = &msg,
		.callback_ops = &nfs4_lock_ops,
		.workqueue = nfsiod_workqueue,
		.flags = RPC_TASK_ASYNC,
	};
	int ret;

	dprintk("%s: begin!\n", __func__);
	data = nfs4_alloc_lockdata(fl, nfs_file_open_context(fl->fl_file),
			fl->fl_u.nfs4_fl.owner,
			recovery_type == NFS_LOCK_NEW ? GFP_KERNEL : GFP_NOFS);
	if (data == NULL)
		return -ENOMEM;
	if (IS_SETLKW(cmd))
		data->arg.block = 1;
	if (recovery_type > NFS_LOCK_NEW) {
		if (recovery_type == NFS_LOCK_RECLAIM)
			data->arg.reclaim = NFS_LOCK_RECLAIM;
		task_setup_data.callback_ops = &nfs4_recover_lock_ops;
	}
	msg.rpc_argp = &data->arg;
	msg.rpc_resp = &data->res;
	task_setup_data.callback_data = data;
	task = rpc_run_task(&task_setup_data);
	if (IS_ERR(task))
		return PTR_ERR(task);
	ret = nfs4_wait_for_completion_rpc_task(task);
	if (ret == 0) {
		ret = data->rpc_status;
		if (ret)
			nfs4_handle_setlk_error(data->server, data->lsp,
					data->arg.new_lock_owner, ret);
	} else
		data->cancelled = 1;
	rpc_put_task(task);
	dprintk("%s: done, ret = %d!\n", __func__, ret);
	return ret;
}

static int nfs4_lock_reclaim(struct nfs4_state *state, struct file_lock *request)
{
	struct nfs_server *server = NFS_SERVER(state->inode);
	struct nfs4_exception exception = { };
	int err;

	do {
		/* Cache the lock if possible... */
		if (test_bit(NFS_DELEGATED_STATE, &state->flags) != 0)
			return 0;
		err = _nfs4_do_setlk(state, F_SETLK, request, NFS_LOCK_RECLAIM);
		if (err != -NFS4ERR_DELAY)
			break;
		nfs4_handle_exception(server, err, &exception);
	} while (exception.retry);
	return err;
}

static int nfs4_lock_expired(struct nfs4_state *state, struct file_lock *request)
{
	struct nfs_server *server = NFS_SERVER(state->inode);
	struct nfs4_exception exception = { };
	int err;

	err = nfs4_set_lock_state(state, request);
	if (err != 0)
		return err;
	do {
		if (test_bit(NFS_DELEGATED_STATE, &state->flags) != 0)
			return 0;
		err = _nfs4_do_setlk(state, F_SETLK, request, NFS_LOCK_EXPIRED);
		switch (err) {
		default:
			goto out;
		case -NFS4ERR_GRACE:
		case -NFS4ERR_DELAY:
			nfs4_handle_exception(server, err, &exception);
			err = 0;
		}
	} while (exception.retry);
out:
	return err;
}

#if defined(CONFIG_NFS_V4_1)
static int nfs41_lock_expired(struct nfs4_state *state, struct file_lock *request)
{
	int status;
	struct nfs_server *server = NFS_SERVER(state->inode);

	status = nfs41_test_stateid(server, state);
	if (status == NFS_OK)
		return 0;
	nfs41_free_stateid(server, state);
	return nfs4_lock_expired(state, request);
}
#endif

static int _nfs4_proc_setlk(struct nfs4_state *state, int cmd, struct file_lock *request)
{
	struct nfs_inode *nfsi = NFS_I(state->inode);
	unsigned char fl_flags = request->fl_flags;
	int status = -ENOLCK;

	if ((fl_flags & FL_POSIX) &&
			!test_bit(NFS_STATE_POSIX_LOCKS, &state->flags))
		goto out;
	/* Is this a delegated open? */
	status = nfs4_set_lock_state(state, request);
	if (status != 0)
		goto out;
	request->fl_flags |= FL_ACCESS;
	status = do_vfs_lock(request->fl_file, request);
	if (status < 0)
		goto out;
	down_read(&nfsi->rwsem);
	if (test_bit(NFS_DELEGATED_STATE, &state->flags)) {
		/* Yes: cache locks! */
		/* ...but avoid races with delegation recall... */
		request->fl_flags = fl_flags & ~FL_SLEEP;
		status = do_vfs_lock(request->fl_file, request);
		goto out_unlock;
	}
	status = _nfs4_do_setlk(state, cmd, request, NFS_LOCK_NEW);
	if (status != 0)
		goto out_unlock;
	/* Note: we always want to sleep here! */
	request->fl_flags = fl_flags | FL_SLEEP;
	if (do_vfs_lock(request->fl_file, request) < 0)
		printk(KERN_WARNING "%s: VFS is out of sync with lock manager!\n", __func__);
out_unlock:
	up_read(&nfsi->rwsem);
out:
	request->fl_flags = fl_flags;
	return status;
}

static int nfs4_proc_setlk(struct nfs4_state *state, int cmd, struct file_lock *request)
{
	struct nfs4_exception exception = { };
	int err;

	do {
		err = _nfs4_proc_setlk(state, cmd, request);
		if (err == -NFS4ERR_DENIED)
			err = -EAGAIN;
		err = nfs4_handle_exception(NFS_SERVER(state->inode),
				err, &exception);
	} while (exception.retry);
	return err;
}

static int
nfs4_proc_lock(struct file *filp, int cmd, struct file_lock *request)
{
	struct nfs_open_context *ctx;
	struct nfs4_state *state;
	unsigned long timeout = NFS4_LOCK_MINTIMEOUT;
	int status;

	/* verify open state */
	ctx = nfs_file_open_context(filp);
	state = ctx->state;

	if (request->fl_start < 0 || request->fl_end < 0)
		return -EINVAL;

	if (IS_GETLK(cmd)) {
		if (state != NULL)
			return nfs4_proc_getlk(state, F_GETLK, request);
		return 0;
	}

	if (!(IS_SETLK(cmd) || IS_SETLKW(cmd)))
		return -EINVAL;

	if (request->fl_type == F_UNLCK) {
		if (state != NULL)
			return nfs4_proc_unlck(state, cmd, request);
		return 0;
	}

	if (state == NULL)
		return -ENOLCK;
	do {
		status = nfs4_proc_setlk(state, cmd, request);
		if ((status != -EAGAIN) || IS_SETLK(cmd))
			break;
		timeout = nfs4_set_lock_task_retry(timeout);
		status = -ERESTARTSYS;
		if (signalled())
			break;
	} while(status < 0);
	return status;
}

int nfs4_lock_delegation_recall(struct nfs4_state *state, struct file_lock *fl)
{
	struct nfs_server *server = NFS_SERVER(state->inode);
	struct nfs4_exception exception = { };
	int err;

	err = nfs4_set_lock_state(state, fl);
	if (err != 0)
		goto out;
	do {
		err = _nfs4_do_setlk(state, F_SETLK, fl, NFS_LOCK_NEW);
		switch (err) {
			default:
				printk(KERN_ERR "%s: unhandled error %d.\n",
						__func__, err);
			case 0:
			case -ESTALE:
				goto out;
			case -NFS4ERR_EXPIRED:
				nfs4_schedule_stateid_recovery(server, state);
			case -NFS4ERR_STALE_CLIENTID:
			case -NFS4ERR_STALE_STATEID:
				nfs4_schedule_lease_recovery(server->nfs_client);
				goto out;
			case -NFS4ERR_BADSESSION:
			case -NFS4ERR_BADSLOT:
			case -NFS4ERR_BAD_HIGH_SLOT:
			case -NFS4ERR_CONN_NOT_BOUND_TO_SESSION:
			case -NFS4ERR_DEADSESSION:
				nfs4_schedule_session_recovery(server->nfs_client->cl_session);
				goto out;
			case -ERESTARTSYS:
				/*
				 * The show must go on: exit, but mark the
				 * stateid as needing recovery.
				 */
			case -NFS4ERR_ADMIN_REVOKED:
			case -NFS4ERR_BAD_STATEID:
			case -NFS4ERR_OPENMODE:
				nfs4_schedule_stateid_recovery(server, state);
				err = 0;
				goto out;
			case -EKEYEXPIRED:
				/*
				 * User RPCSEC_GSS context has expired.
				 * We cannot recover this stateid now, so
				 * skip it and allow recovery thread to
				 * proceed.
				 */
				err = 0;
				goto out;
			case -ENOMEM:
			case -NFS4ERR_DENIED:
				/* kill_proc(fl->fl_pid, SIGLOST, 1); */
				err = 0;
				goto out;
			case -NFS4ERR_DELAY:
				break;
		}
		err = nfs4_handle_exception(server, err, &exception);
	} while (exception.retry);
out:
	return err;
}

static void nfs4_release_lockowner_release(void *calldata)
{
	kfree(calldata);
}

const struct rpc_call_ops nfs4_release_lockowner_ops = {
	.rpc_release = nfs4_release_lockowner_release,
};

void nfs4_release_lockowner(const struct nfs4_lock_state *lsp)
{
	struct nfs_server *server = lsp->ls_state->owner->so_server;
	struct nfs_release_lockowner_args *args;
	struct rpc_message msg = {
		.rpc_proc = &nfs4_procedures[NFSPROC4_CLNT_RELEASE_LOCKOWNER],
	};

	if (server->nfs_client->cl_mvops->minor_version != 0)
		return;
	args = kmalloc(sizeof(*args), GFP_NOFS);
	if (!args)
		return;
	args->lock_owner.clientid = server->nfs_client->cl_clientid;
	args->lock_owner.id = lsp->ls_id.id;
	args->lock_owner.s_dev = server->s_dev;
	msg.rpc_argp = args;
	rpc_call_async(server->client, &msg, 0, &nfs4_release_lockowner_ops, args);
}

#define XATTR_NAME_NFSV4_ACL "system.nfs4_acl"

static int nfs4_xattr_set_nfs4_acl(struct dentry *dentry, const char *key,
				   const void *buf, size_t buflen,
				   int flags, int type)
{
	if (strcmp(key, "") != 0)
		return -EINVAL;

	return nfs4_proc_set_acl(dentry->d_inode, buf, buflen);
}

static int nfs4_xattr_get_nfs4_acl(struct dentry *dentry, const char *key,
				   void *buf, size_t buflen, int type)
{
	if (strcmp(key, "") != 0)
		return -EINVAL;

	return nfs4_proc_get_acl(dentry->d_inode, buf, buflen);
}

static size_t nfs4_xattr_list_nfs4_acl(struct dentry *dentry, char *list,
				       size_t list_len, const char *name,
				       size_t name_len, int type)
{
	size_t len = sizeof(XATTR_NAME_NFSV4_ACL);

	if (!nfs4_server_supports_acls(NFS_SERVER(dentry->d_inode)))
		return 0;

	if (list && len <= list_len)
		memcpy(list, XATTR_NAME_NFSV4_ACL, len);
	return len;
}

/*
 * nfs_fhget will use either the mounted_on_fileid or the fileid
 */
static void nfs_fixup_referral_attributes(struct nfs_fattr *fattr)
{
	if (!(((fattr->valid & NFS_ATTR_FATTR_MOUNTED_ON_FILEID) ||
	       (fattr->valid & NFS_ATTR_FATTR_FILEID)) &&
	      (fattr->valid & NFS_ATTR_FATTR_FSID) &&
	      (fattr->valid & NFS_ATTR_FATTR_V4_REFERRAL)))
		return;

	fattr->valid |= NFS_ATTR_FATTR_TYPE | NFS_ATTR_FATTR_MODE |
		NFS_ATTR_FATTR_NLINK;
	fattr->mode = S_IFDIR | S_IRUGO | S_IXUGO;
	fattr->nlink = 2;
}

int nfs4_proc_fs_locations(struct inode *dir, const struct qstr *name,
		struct nfs4_fs_locations *fs_locations, struct page *page)
{
	struct nfs_server *server = NFS_SERVER(dir);
	u32 bitmask[2] = {
		[0] = FATTR4_WORD0_FSID | FATTR4_WORD0_FS_LOCATIONS,
	};
	struct nfs4_fs_locations_arg args = {
		.dir_fh = NFS_FH(dir),
		.name = name,
		.page = page,
		.bitmask = bitmask,
	};
	struct nfs4_fs_locations_res res = {
		.fs_locations = fs_locations,
	};
	struct rpc_message msg = {
		.rpc_proc = &nfs4_procedures[NFSPROC4_CLNT_FS_LOCATIONS],
		.rpc_argp = &args,
		.rpc_resp = &res,
	};
	int status;

	dprintk("%s: start\n", __func__);

	/* Ask for the fileid of the absent filesystem if mounted_on_fileid
	 * is not supported */
	if (NFS_SERVER(dir)->attr_bitmask[1] & FATTR4_WORD1_MOUNTED_ON_FILEID)
		bitmask[1] |= FATTR4_WORD1_MOUNTED_ON_FILEID;
	else
		bitmask[0] |= FATTR4_WORD0_FILEID;

	nfs_fattr_init(&fs_locations->fattr);
	fs_locations->server = server;
	fs_locations->nlocations = 0;
	status = nfs4_call_sync(server->client, server, &msg, &args.seq_args, &res.seq_res, 0);
	dprintk("%s: returned status = %d\n", __func__, status);
	return status;
}

static int _nfs4_proc_secinfo(struct inode *dir, const struct qstr *name, struct nfs4_secinfo_flavors *flavors)
{
	int status;
	struct nfs4_secinfo_arg args = {
		.dir_fh = NFS_FH(dir),
		.name   = name,
	};
	struct nfs4_secinfo_res res = {
		.flavors     = flavors,
	};
	struct rpc_message msg = {
		.rpc_proc = &nfs4_procedures[NFSPROC4_CLNT_SECINFO],
		.rpc_argp = &args,
		.rpc_resp = &res,
	};

	dprintk("NFS call  secinfo %s\n", name->name);
	status = nfs4_call_sync(NFS_SERVER(dir)->client, NFS_SERVER(dir), &msg, &args.seq_args, &res.seq_res, 0);
	dprintk("NFS reply  secinfo: %d\n", status);
	return status;
}

int nfs4_proc_secinfo(struct inode *dir, const struct qstr *name, struct nfs4_secinfo_flavors *flavors)
{
	struct nfs4_exception exception = { };
	int err;
	do {
		err = nfs4_handle_exception(NFS_SERVER(dir),
				_nfs4_proc_secinfo(dir, name, flavors),
				&exception);
	} while (exception.retry);
	return err;
}

#ifdef CONFIG_NFS_V4_1
/*
 * Check the exchange flags returned by the server for invalid flags, having
 * both PNFS and NON_PNFS flags set, and not having one of NON_PNFS, PNFS, or
 * DS flags set.
 */
static int nfs4_check_cl_exchange_flags(u32 flags)
{
	if (flags & ~EXCHGID4_FLAG_MASK_R)
		goto out_inval;
	if ((flags & EXCHGID4_FLAG_USE_PNFS_MDS) &&
	    (flags & EXCHGID4_FLAG_USE_NON_PNFS))
		goto out_inval;
	if (!(flags & (EXCHGID4_FLAG_MASK_PNFS)))
		goto out_inval;
	return NFS_OK;
out_inval:
	return -NFS4ERR_INVAL;
}

static bool
nfs41_same_server_scope(struct server_scope *a, struct server_scope *b)
{
	if (a->server_scope_sz == b->server_scope_sz &&
	    memcmp(a->server_scope, b->server_scope, a->server_scope_sz) == 0)
		return true;

	return false;
}

/*
 * nfs4_proc_exchange_id()
 *
 * Since the clientid has expired, all compounds using sessions
 * associated with the stale clientid will be returning
 * NFS4ERR_BADSESSION in the sequence operation, and will therefore
 * be in some phase of session reset.
 */
int nfs4_proc_exchange_id(struct nfs_client *clp, struct rpc_cred *cred)
{
	nfs4_verifier verifier;
	struct nfs41_exchange_id_args args = {
		.client = clp,
		.flags = EXCHGID4_FLAG_SUPP_MOVED_REFER,
	};
	struct nfs41_exchange_id_res res = {
		.client = clp,
	};
	int status;
	struct rpc_message msg = {
		.rpc_proc = &nfs4_procedures[NFSPROC4_CLNT_EXCHANGE_ID],
		.rpc_argp = &args,
		.rpc_resp = &res,
		.rpc_cred = cred,
	};
	__be32 *p;

	dprintk("--> %s\n", __func__);
	BUG_ON(clp == NULL);

	p = (u32 *)verifier.data;
	*p++ = htonl((u32)clp->cl_boot_time.tv_sec);
	*p = htonl((u32)clp->cl_boot_time.tv_nsec);
	args.verifier = &verifier;

	args.id_len = scnprintf(args.id, sizeof(args.id),
				"%s/%s.%s/%u",
				clp->cl_ipaddr,
				init_utsname()->nodename,
				init_utsname()->domainname,
				clp->cl_rpcclient->cl_auth->au_flavor);

	res.server_scope = kzalloc(sizeof(struct server_scope), GFP_KERNEL);
	if (unlikely(!res.server_scope)) {
		status = -ENOMEM;
		goto out;
	}

	status = rpc_call_sync(clp->cl_rpcclient, &msg, RPC_TASK_TIMEOUT);
	if (!status)
		status = nfs4_check_cl_exchange_flags(clp->cl_exchange_flags);

	if (!status) {
		if (clp->server_scope &&
		    !nfs41_same_server_scope(clp->server_scope,
					     res.server_scope)) {
			dprintk("%s: server_scope mismatch detected\n",
				__func__);
			set_bit(NFS4CLNT_SERVER_SCOPE_MISMATCH, &clp->cl_state);
			kfree(clp->server_scope);
			clp->server_scope = NULL;
		}

		if (!clp->server_scope) {
			clp->server_scope = res.server_scope;
			goto out;
		}
	}
	kfree(res.server_scope);
out:
	dprintk("<-- %s status= %d\n", __func__, status);
	return status;
}

struct nfs4_get_lease_time_data {
	struct nfs4_get_lease_time_args *args;
	struct nfs4_get_lease_time_res *res;
	struct nfs_client *clp;
};

static void nfs4_get_lease_time_prepare(struct rpc_task *task,
					void *calldata)
{
	int ret;
	struct nfs4_get_lease_time_data *data =
			(struct nfs4_get_lease_time_data *)calldata;

	dprintk("--> %s\n", __func__);
	rpc_task_set_priority(task, RPC_PRIORITY_PRIVILEGED);
	/* just setup sequence, do not trigger session recovery
	   since we're invoked within one */
	ret = nfs41_setup_sequence(data->clp->cl_session,
				   &data->args->la_seq_args,
				   &data->res->lr_seq_res, 0, task);

	BUG_ON(ret == -EAGAIN);
	rpc_call_start(task);
	dprintk("<-- %s\n", __func__);
}

/*
 * Called from nfs4_state_manager thread for session setup, so don't recover
 * from sequence operation or clientid errors.
 */
static void nfs4_get_lease_time_done(struct rpc_task *task, void *calldata)
{
	struct nfs4_get_lease_time_data *data =
			(struct nfs4_get_lease_time_data *)calldata;

	dprintk("--> %s\n", __func__);
	if (!nfs41_sequence_done(task, &data->res->lr_seq_res))
		return;
	switch (task->tk_status) {
	case -NFS4ERR_DELAY:
	case -NFS4ERR_GRACE:
		dprintk("%s Retry: tk_status %d\n", __func__, task->tk_status);
		rpc_delay(task, NFS4_POLL_RETRY_MIN);
		task->tk_status = 0;
		/* fall through */
	case -NFS4ERR_RETRY_UNCACHED_REP:
		rpc_restart_call_prepare(task);
		return;
	}
	dprintk("<-- %s\n", __func__);
}

struct rpc_call_ops nfs4_get_lease_time_ops = {
	.rpc_call_prepare = nfs4_get_lease_time_prepare,
	.rpc_call_done = nfs4_get_lease_time_done,
};

int nfs4_proc_get_lease_time(struct nfs_client *clp, struct nfs_fsinfo *fsinfo)
{
	struct rpc_task *task;
	struct nfs4_get_lease_time_args args;
	struct nfs4_get_lease_time_res res = {
		.lr_fsinfo = fsinfo,
	};
	struct nfs4_get_lease_time_data data = {
		.args = &args,
		.res = &res,
		.clp = clp,
	};
	struct rpc_message msg = {
		.rpc_proc = &nfs4_procedures[NFSPROC4_CLNT_GET_LEASE_TIME],
		.rpc_argp = &args,
		.rpc_resp = &res,
	};
	struct rpc_task_setup task_setup = {
		.rpc_client = clp->cl_rpcclient,
		.rpc_message = &msg,
		.callback_ops = &nfs4_get_lease_time_ops,
		.callback_data = &data,
		.flags = RPC_TASK_TIMEOUT,
	};
	int status;

	dprintk("--> %s\n", __func__);
	task = rpc_run_task(&task_setup);

	if (IS_ERR(task))
		status = PTR_ERR(task);
	else {
		status = task->tk_status;
		rpc_put_task(task);
	}
	dprintk("<-- %s return %d\n", __func__, status);

	return status;
}

static struct nfs4_slot *nfs4_alloc_slots(u32 max_slots, gfp_t gfp_flags)
{
	return kcalloc(max_slots, sizeof(struct nfs4_slot), gfp_flags);
}

static void nfs4_add_and_init_slots(struct nfs4_slot_table *tbl,
		struct nfs4_slot *new,
		u32 max_slots,
		u32 ivalue)
{
	struct nfs4_slot *old = NULL;
	u32 i;

	spin_lock(&tbl->slot_tbl_lock);
	if (new) {
		old = tbl->slots;
		tbl->slots = new;
		tbl->max_slots = max_slots;
	}
	tbl->highest_used_slotid = -1;	/* no slot is currently used */
	for (i = 0; i < tbl->max_slots; i++)
		tbl->slots[i].seq_nr = ivalue;
	spin_unlock(&tbl->slot_tbl_lock);
	kfree(old);
}

/*
 * (re)Initialise a slot table
 */
static int nfs4_realloc_slot_table(struct nfs4_slot_table *tbl, u32 max_reqs,
				 u32 ivalue)
{
	struct nfs4_slot *new = NULL;
	int ret = -ENOMEM;

	dprintk("--> %s: max_reqs=%u, tbl->max_slots %d\n", __func__,
		max_reqs, tbl->max_slots);

	/* Does the newly negotiated max_reqs match the existing slot table? */
	if (max_reqs != tbl->max_slots) {
		new = nfs4_alloc_slots(max_reqs, GFP_NOFS);
		if (!new)
			goto out;
	}
	ret = 0;

	nfs4_add_and_init_slots(tbl, new, max_reqs, ivalue);
	dprintk("%s: tbl=%p slots=%p max_slots=%d\n", __func__,
		tbl, tbl->slots, tbl->max_slots);
out:
	dprintk("<-- %s: return %d\n", __func__, ret);
	return ret;
}

/* Destroy the slot table */
static void nfs4_destroy_slot_tables(struct nfs4_session *session)
{
	if (session->fc_slot_table.slots != NULL) {
		kfree(session->fc_slot_table.slots);
		session->fc_slot_table.slots = NULL;
	}
	if (session->bc_slot_table.slots != NULL) {
		kfree(session->bc_slot_table.slots);
		session->bc_slot_table.slots = NULL;
	}
	return;
}

/*
 * Initialize or reset the forechannel and backchannel tables
 */
<<<<<<< HEAD
static int nfs4_init_slot_table(struct nfs4_slot_table *tbl,
		int max_slots, int ivalue)
{
	struct nfs4_slot *slot;
	int ret = -ENOMEM;

	BUG_ON(max_slots > NFS4_MAX_SLOT_TABLE);

	dprintk("--> %s: max_reqs=%u\n", __func__, max_slots);

	slot = kcalloc(max_slots, sizeof(struct nfs4_slot), GFP_NOFS);
	if (!slot)
		goto out;
	ret = 0;

	spin_lock(&tbl->slot_tbl_lock);
	tbl->max_slots = max_slots;
	tbl->slots = slot;
	tbl->highest_used_slotid = -1;  /* no slot is currently used */
	spin_unlock(&tbl->slot_tbl_lock);
	dprintk("%s: tbl=%p slots=%p max_slots=%d\n", __func__,
		tbl, tbl->slots, tbl->max_slots);
out:
	dprintk("<-- %s: return %d\n", __func__, ret);
	return ret;
}

/*
 * Initialize or reset the forechannel and backchannel tables
 */
=======
>>>>>>> c16fa4f2
static int nfs4_setup_session_slot_tables(struct nfs4_session *ses)
{
	struct nfs4_slot_table *tbl;
	int status;

	dprintk("--> %s\n", __func__);
	/* Fore channel */
	tbl = &ses->fc_slot_table;
<<<<<<< HEAD
	if (tbl->slots == NULL) {
		status = nfs4_init_slot_table(tbl, ses->fc_attrs.max_reqs, 1);
		if (status) /* -ENOMEM */
			return status;
	} else {
		status = nfs4_reset_slot_table(tbl, ses->fc_attrs.max_reqs, 1);
		if (status)
			return status;
	}
	/* Back channel */
	tbl = &ses->bc_slot_table;
	if (tbl->slots == NULL) {
		status = nfs4_init_slot_table(tbl, ses->bc_attrs.max_reqs, 0);
		if (status)
			/* Fore and back channel share a connection so get
			 * both slot tables or neither */
			nfs4_destroy_slot_tables(ses);
	} else
		status = nfs4_reset_slot_table(tbl, ses->bc_attrs.max_reqs, 0);
=======
	status = nfs4_realloc_slot_table(tbl, ses->fc_attrs.max_reqs, 1);
	if (status) /* -ENOMEM */
		return status;
	/* Back channel */
	tbl = &ses->bc_slot_table;
	status = nfs4_realloc_slot_table(tbl, ses->bc_attrs.max_reqs, 0);
	if (status && tbl->slots == NULL)
		/* Fore and back channel share a connection so get
		 * both slot tables or neither */
		nfs4_destroy_slot_tables(ses);
>>>>>>> c16fa4f2
	return status;
}

struct nfs4_session *nfs4_alloc_session(struct nfs_client *clp)
{
	struct nfs4_session *session;
	struct nfs4_slot_table *tbl;

	session = kzalloc(sizeof(struct nfs4_session), GFP_NOFS);
	if (!session)
		return NULL;

	tbl = &session->fc_slot_table;
	tbl->highest_used_slotid = -1;
	spin_lock_init(&tbl->slot_tbl_lock);
	rpc_init_priority_wait_queue(&tbl->slot_tbl_waitq, "ForeChannel Slot table");
	init_completion(&tbl->complete);

	tbl = &session->bc_slot_table;
	tbl->highest_used_slotid = -1;
	spin_lock_init(&tbl->slot_tbl_lock);
	rpc_init_wait_queue(&tbl->slot_tbl_waitq, "BackChannel Slot table");
	init_completion(&tbl->complete);

	session->session_state = 1<<NFS4_SESSION_INITING;

	session->clp = clp;
	return session;
}

void nfs4_destroy_session(struct nfs4_session *session)
{
	nfs4_proc_destroy_session(session);
	dprintk("%s Destroy backchannel for xprt %p\n",
		__func__, session->clp->cl_rpcclient->cl_xprt);
	xprt_destroy_backchannel(session->clp->cl_rpcclient->cl_xprt,
				NFS41_BC_MIN_CALLBACKS);
	nfs4_destroy_slot_tables(session);
	kfree(session);
}

/*
 * Initialize the values to be used by the client in CREATE_SESSION
 * If nfs4_init_session set the fore channel request and response sizes,
 * use them.
 *
 * Set the back channel max_resp_sz_cached to zero to force the client to
 * always set csa_cachethis to FALSE because the current implementation
 * of the back channel DRC only supports caching the CB_SEQUENCE operation.
 */
static void nfs4_init_channel_attrs(struct nfs41_create_session_args *args)
{
	struct nfs4_session *session = args->client->cl_session;
	unsigned int mxrqst_sz = session->fc_attrs.max_rqst_sz,
		     mxresp_sz = session->fc_attrs.max_resp_sz;

	if (mxrqst_sz == 0)
		mxrqst_sz = NFS_MAX_FILE_IO_SIZE;
	if (mxresp_sz == 0)
		mxresp_sz = NFS_MAX_FILE_IO_SIZE;
	/* Fore channel attributes */
	args->fc_attrs.max_rqst_sz = mxrqst_sz;
	args->fc_attrs.max_resp_sz = mxresp_sz;
	args->fc_attrs.max_ops = NFS4_MAX_OPS;
	args->fc_attrs.max_reqs = session->clp->cl_rpcclient->cl_xprt->max_reqs;

	dprintk("%s: Fore Channel : max_rqst_sz=%u max_resp_sz=%u "
		"max_ops=%u max_reqs=%u\n",
		__func__,
		args->fc_attrs.max_rqst_sz, args->fc_attrs.max_resp_sz,
		args->fc_attrs.max_ops, args->fc_attrs.max_reqs);

	/* Back channel attributes */
	args->bc_attrs.max_rqst_sz = PAGE_SIZE;
	args->bc_attrs.max_resp_sz = PAGE_SIZE;
	args->bc_attrs.max_resp_sz_cached = 0;
	args->bc_attrs.max_ops = NFS4_MAX_BACK_CHANNEL_OPS;
	args->bc_attrs.max_reqs = 1;

	dprintk("%s: Back Channel : max_rqst_sz=%u max_resp_sz=%u "
		"max_resp_sz_cached=%u max_ops=%u max_reqs=%u\n",
		__func__,
		args->bc_attrs.max_rqst_sz, args->bc_attrs.max_resp_sz,
		args->bc_attrs.max_resp_sz_cached, args->bc_attrs.max_ops,
		args->bc_attrs.max_reqs);
}

static int nfs4_verify_fore_channel_attrs(struct nfs41_create_session_args *args, struct nfs4_session *session)
{
	struct nfs4_channel_attrs *sent = &args->fc_attrs;
	struct nfs4_channel_attrs *rcvd = &session->fc_attrs;

	if (rcvd->max_resp_sz > sent->max_resp_sz)
		return -EINVAL;
	/*
	 * Our requested max_ops is the minimum we need; we're not
	 * prepared to break up compounds into smaller pieces than that.
	 * So, no point even trying to continue if the server won't
	 * cooperate:
	 */
	if (rcvd->max_ops < sent->max_ops)
		return -EINVAL;
	if (rcvd->max_reqs == 0)
		return -EINVAL;
	return 0;
}

static int nfs4_verify_back_channel_attrs(struct nfs41_create_session_args *args, struct nfs4_session *session)
{
	struct nfs4_channel_attrs *sent = &args->bc_attrs;
	struct nfs4_channel_attrs *rcvd = &session->bc_attrs;

	if (rcvd->max_rqst_sz > sent->max_rqst_sz)
		return -EINVAL;
	if (rcvd->max_resp_sz < sent->max_resp_sz)
		return -EINVAL;
	if (rcvd->max_resp_sz_cached > sent->max_resp_sz_cached)
		return -EINVAL;
	/* These would render the backchannel useless: */
	if (rcvd->max_ops  == 0)
		return -EINVAL;
	if (rcvd->max_reqs == 0)
		return -EINVAL;
	return 0;
}

static int nfs4_verify_channel_attrs(struct nfs41_create_session_args *args,
				     struct nfs4_session *session)
{
	int ret;

	ret = nfs4_verify_fore_channel_attrs(args, session);
	if (ret)
		return ret;
	return nfs4_verify_back_channel_attrs(args, session);
}

static int _nfs4_proc_create_session(struct nfs_client *clp)
{
	struct nfs4_session *session = clp->cl_session;
	struct nfs41_create_session_args args = {
		.client = clp,
		.cb_program = NFS4_CALLBACK,
	};
	struct nfs41_create_session_res res = {
		.client = clp,
	};
	struct rpc_message msg = {
		.rpc_proc = &nfs4_procedures[NFSPROC4_CLNT_CREATE_SESSION],
		.rpc_argp = &args,
		.rpc_resp = &res,
	};
	int status;

	nfs4_init_channel_attrs(&args);
	args.flags = (SESSION4_PERSIST | SESSION4_BACK_CHAN);

	status = rpc_call_sync(session->clp->cl_rpcclient, &msg, RPC_TASK_TIMEOUT);

	if (!status)
		/* Verify the session's negotiated channel_attrs values */
		status = nfs4_verify_channel_attrs(&args, session);
	if (!status) {
		/* Increment the clientid slot sequence id */
		clp->cl_seqid++;
	}

	return status;
}

/*
 * Issues a CREATE_SESSION operation to the server.
 * It is the responsibility of the caller to verify the session is
 * expired before calling this routine.
 */
int nfs4_proc_create_session(struct nfs_client *clp)
{
	int status;
	unsigned *ptr;
	struct nfs4_session *session = clp->cl_session;

	dprintk("--> %s clp=%p session=%p\n", __func__, clp, session);

	status = _nfs4_proc_create_session(clp);
	if (status)
		goto out;

	/* Init or reset the session slot tables */
	status = nfs4_setup_session_slot_tables(session);
	dprintk("slot table setup returned %d\n", status);
	if (status)
		goto out;

	ptr = (unsigned *)&session->sess_id.data[0];
	dprintk("%s client>seqid %d sessionid %u:%u:%u:%u\n", __func__,
		clp->cl_seqid, ptr[0], ptr[1], ptr[2], ptr[3]);
out:
	dprintk("<-- %s\n", __func__);
	return status;
}

/*
 * Issue the over-the-wire RPC DESTROY_SESSION.
 * The caller must serialize access to this routine.
 */
int nfs4_proc_destroy_session(struct nfs4_session *session)
{
	int status = 0;
	struct rpc_message msg;

	dprintk("--> nfs4_proc_destroy_session\n");

	/* session is still being setup */
	if (session->clp->cl_cons_state != NFS_CS_READY)
		return status;

	msg.rpc_proc = &nfs4_procedures[NFSPROC4_CLNT_DESTROY_SESSION];
	msg.rpc_argp = session;
	msg.rpc_resp = NULL;
	msg.rpc_cred = NULL;
	status = rpc_call_sync(session->clp->cl_rpcclient, &msg, RPC_TASK_TIMEOUT);

	if (status)
		printk(KERN_WARNING
			"Got error %d from the server on DESTROY_SESSION. "
			"Session has been destroyed regardless...\n", status);

	dprintk("<-- nfs4_proc_destroy_session\n");
	return status;
}

int nfs4_init_session(struct nfs_server *server)
{
	struct nfs_client *clp = server->nfs_client;
	struct nfs4_session *session;
	unsigned int rsize, wsize;
	int ret;

	if (!nfs4_has_session(clp))
		return 0;

	session = clp->cl_session;
	if (!test_and_clear_bit(NFS4_SESSION_INITING, &session->session_state))
		return 0;

	rsize = server->rsize;
	if (rsize == 0)
		rsize = NFS_MAX_FILE_IO_SIZE;
	wsize = server->wsize;
	if (wsize == 0)
		wsize = NFS_MAX_FILE_IO_SIZE;

	session->fc_attrs.max_rqst_sz = wsize + nfs41_maxwrite_overhead;
	session->fc_attrs.max_resp_sz = rsize + nfs41_maxread_overhead;

	ret = nfs4_recover_expired_lease(server);
	if (!ret)
		ret = nfs4_check_client_ready(clp);
	return ret;
}

int nfs4_init_ds_session(struct nfs_client *clp)
{
	struct nfs4_session *session = clp->cl_session;
	int ret;

	if (!test_and_clear_bit(NFS4_SESSION_INITING, &session->session_state))
		return 0;

	ret = nfs4_client_recover_expired_lease(clp);
	if (!ret)
		/* Test for the DS role */
		if (!is_ds_client(clp))
			ret = -ENODEV;
	if (!ret)
		ret = nfs4_check_client_ready(clp);
	return ret;

}
EXPORT_SYMBOL_GPL(nfs4_init_ds_session);


/*
 * Renew the cl_session lease.
 */
struct nfs4_sequence_data {
	struct nfs_client *clp;
	struct nfs4_sequence_args args;
	struct nfs4_sequence_res res;
};

static void nfs41_sequence_release(void *data)
{
	struct nfs4_sequence_data *calldata = data;
	struct nfs_client *clp = calldata->clp;

	if (atomic_read(&clp->cl_count) > 1)
		nfs4_schedule_state_renewal(clp);
	nfs_put_client(clp);
	kfree(calldata);
}

static int nfs41_sequence_handle_errors(struct rpc_task *task, struct nfs_client *clp)
{
	switch(task->tk_status) {
	case -NFS4ERR_DELAY:
		rpc_delay(task, NFS4_POLL_RETRY_MAX);
		return -EAGAIN;
	default:
		nfs4_schedule_lease_recovery(clp);
	}
	return 0;
}

static void nfs41_sequence_call_done(struct rpc_task *task, void *data)
{
	struct nfs4_sequence_data *calldata = data;
	struct nfs_client *clp = calldata->clp;

	if (!nfs41_sequence_done(task, task->tk_msg.rpc_resp))
		return;

	if (task->tk_status < 0) {
		dprintk("%s ERROR %d\n", __func__, task->tk_status);
		if (atomic_read(&clp->cl_count) == 1)
			goto out;

		if (nfs41_sequence_handle_errors(task, clp) == -EAGAIN) {
			rpc_restart_call_prepare(task);
			return;
		}
	}
	dprintk("%s rpc_cred %p\n", __func__, task->tk_msg.rpc_cred);
out:
	dprintk("<-- %s\n", __func__);
}

static void nfs41_sequence_prepare(struct rpc_task *task, void *data)
{
	struct nfs4_sequence_data *calldata = data;
	struct nfs_client *clp = calldata->clp;
	struct nfs4_sequence_args *args;
	struct nfs4_sequence_res *res;

	args = task->tk_msg.rpc_argp;
	res = task->tk_msg.rpc_resp;

	if (nfs41_setup_sequence(clp->cl_session, args, res, 0, task))
		return;
	rpc_call_start(task);
}

static const struct rpc_call_ops nfs41_sequence_ops = {
	.rpc_call_done = nfs41_sequence_call_done,
	.rpc_call_prepare = nfs41_sequence_prepare,
	.rpc_release = nfs41_sequence_release,
};

static struct rpc_task *_nfs41_proc_sequence(struct nfs_client *clp, struct rpc_cred *cred)
{
	struct nfs4_sequence_data *calldata;
	struct rpc_message msg = {
		.rpc_proc = &nfs4_procedures[NFSPROC4_CLNT_SEQUENCE],
		.rpc_cred = cred,
	};
	struct rpc_task_setup task_setup_data = {
		.rpc_client = clp->cl_rpcclient,
		.rpc_message = &msg,
		.callback_ops = &nfs41_sequence_ops,
		.flags = RPC_TASK_ASYNC | RPC_TASK_SOFT,
	};

	if (!atomic_inc_not_zero(&clp->cl_count))
		return ERR_PTR(-EIO);
	calldata = kzalloc(sizeof(*calldata), GFP_NOFS);
	if (calldata == NULL) {
		nfs_put_client(clp);
		return ERR_PTR(-ENOMEM);
	}
	msg.rpc_argp = &calldata->args;
	msg.rpc_resp = &calldata->res;
	calldata->clp = clp;
	task_setup_data.callback_data = calldata;

	return rpc_run_task(&task_setup_data);
}

static int nfs41_proc_async_sequence(struct nfs_client *clp, struct rpc_cred *cred, unsigned renew_flags)
{
	struct rpc_task *task;
	int ret = 0;

	if ((renew_flags & NFS4_RENEW_TIMEOUT) == 0)
		return 0;
	task = _nfs41_proc_sequence(clp, cred);
	if (IS_ERR(task))
		ret = PTR_ERR(task);
	else
		rpc_put_task_async(task);
	dprintk("<-- %s status=%d\n", __func__, ret);
	return ret;
}

static int nfs4_proc_sequence(struct nfs_client *clp, struct rpc_cred *cred)
{
	struct rpc_task *task;
	int ret;

	task = _nfs41_proc_sequence(clp, cred);
	if (IS_ERR(task)) {
		ret = PTR_ERR(task);
		goto out;
	}
	ret = rpc_wait_for_completion_task(task);
	if (!ret) {
		struct nfs4_sequence_res *res = task->tk_msg.rpc_resp;

		if (task->tk_status == 0)
			nfs41_handle_sequence_flag_errors(clp, res->sr_status_flags);
		ret = task->tk_status;
	}
	rpc_put_task(task);
out:
	dprintk("<-- %s status=%d\n", __func__, ret);
	return ret;
}

struct nfs4_reclaim_complete_data {
	struct nfs_client *clp;
	struct nfs41_reclaim_complete_args arg;
	struct nfs41_reclaim_complete_res res;
};

static void nfs4_reclaim_complete_prepare(struct rpc_task *task, void *data)
{
	struct nfs4_reclaim_complete_data *calldata = data;

	rpc_task_set_priority(task, RPC_PRIORITY_PRIVILEGED);
	if (nfs41_setup_sequence(calldata->clp->cl_session,
				&calldata->arg.seq_args,
				&calldata->res.seq_res, 0, task))
		return;

	rpc_call_start(task);
}

static int nfs41_reclaim_complete_handle_errors(struct rpc_task *task, struct nfs_client *clp)
{
	switch(task->tk_status) {
	case 0:
	case -NFS4ERR_COMPLETE_ALREADY:
	case -NFS4ERR_WRONG_CRED: /* What to do here? */
		break;
	case -NFS4ERR_DELAY:
		rpc_delay(task, NFS4_POLL_RETRY_MAX);
		/* fall through */
	case -NFS4ERR_RETRY_UNCACHED_REP:
		return -EAGAIN;
	default:
		nfs4_schedule_lease_recovery(clp);
	}
	return 0;
}

static void nfs4_reclaim_complete_done(struct rpc_task *task, void *data)
{
	struct nfs4_reclaim_complete_data *calldata = data;
	struct nfs_client *clp = calldata->clp;
	struct nfs4_sequence_res *res = &calldata->res.seq_res;

	dprintk("--> %s\n", __func__);
	if (!nfs41_sequence_done(task, res))
		return;

	if (nfs41_reclaim_complete_handle_errors(task, clp) == -EAGAIN) {
		rpc_restart_call_prepare(task);
		return;
	}
	dprintk("<-- %s\n", __func__);
}

static void nfs4_free_reclaim_complete_data(void *data)
{
	struct nfs4_reclaim_complete_data *calldata = data;

	kfree(calldata);
}

static const struct rpc_call_ops nfs4_reclaim_complete_call_ops = {
	.rpc_call_prepare = nfs4_reclaim_complete_prepare,
	.rpc_call_done = nfs4_reclaim_complete_done,
	.rpc_release = nfs4_free_reclaim_complete_data,
};

/*
 * Issue a global reclaim complete.
 */
static int nfs41_proc_reclaim_complete(struct nfs_client *clp)
{
	struct nfs4_reclaim_complete_data *calldata;
	struct rpc_task *task;
	struct rpc_message msg = {
		.rpc_proc = &nfs4_procedures[NFSPROC4_CLNT_RECLAIM_COMPLETE],
	};
	struct rpc_task_setup task_setup_data = {
		.rpc_client = clp->cl_rpcclient,
		.rpc_message = &msg,
		.callback_ops = &nfs4_reclaim_complete_call_ops,
		.flags = RPC_TASK_ASYNC,
	};
	int status = -ENOMEM;

	dprintk("--> %s\n", __func__);
	calldata = kzalloc(sizeof(*calldata), GFP_NOFS);
	if (calldata == NULL)
		goto out;
	calldata->clp = clp;
	calldata->arg.one_fs = 0;

	msg.rpc_argp = &calldata->arg;
	msg.rpc_resp = &calldata->res;
	task_setup_data.callback_data = calldata;
	task = rpc_run_task(&task_setup_data);
	if (IS_ERR(task)) {
		status = PTR_ERR(task);
		goto out;
	}
	status = nfs4_wait_for_completion_rpc_task(task);
	if (status == 0)
		status = task->tk_status;
	rpc_put_task(task);
	return 0;
out:
	dprintk("<-- %s status=%d\n", __func__, status);
	return status;
}

static void
nfs4_layoutget_prepare(struct rpc_task *task, void *calldata)
{
	struct nfs4_layoutget *lgp = calldata;
	struct nfs_server *server = NFS_SERVER(lgp->args.inode);

	dprintk("--> %s\n", __func__);
	/* Note the is a race here, where a CB_LAYOUTRECALL can come in
	 * right now covering the LAYOUTGET we are about to send.
	 * However, that is not so catastrophic, and there seems
	 * to be no way to prevent it completely.
	 */
	if (nfs4_setup_sequence(server, &lgp->args.seq_args,
				&lgp->res.seq_res, 0, task))
		return;
	if (pnfs_choose_layoutget_stateid(&lgp->args.stateid,
					  NFS_I(lgp->args.inode)->layout,
					  lgp->args.ctx->state)) {
		rpc_exit(task, NFS4_OK);
		return;
	}
	rpc_call_start(task);
}

static void nfs4_layoutget_done(struct rpc_task *task, void *calldata)
{
	struct nfs4_layoutget *lgp = calldata;
	struct nfs_server *server = NFS_SERVER(lgp->args.inode);

	dprintk("--> %s\n", __func__);

	if (!nfs4_sequence_done(task, &lgp->res.seq_res))
		return;

	switch (task->tk_status) {
	case 0:
		break;
	case -NFS4ERR_LAYOUTTRYLATER:
	case -NFS4ERR_RECALLCONFLICT:
		task->tk_status = -NFS4ERR_DELAY;
		/* Fall through */
	default:
		if (nfs4_async_handle_error(task, server, NULL) == -EAGAIN) {
			rpc_restart_call_prepare(task);
			return;
		}
	}
	dprintk("<-- %s\n", __func__);
}

static void nfs4_layoutget_release(void *calldata)
{
	struct nfs4_layoutget *lgp = calldata;

	dprintk("--> %s\n", __func__);
	put_nfs_open_context(lgp->args.ctx);
	kfree(calldata);
	dprintk("<-- %s\n", __func__);
}

static const struct rpc_call_ops nfs4_layoutget_call_ops = {
	.rpc_call_prepare = nfs4_layoutget_prepare,
	.rpc_call_done = nfs4_layoutget_done,
	.rpc_release = nfs4_layoutget_release,
};

int nfs4_proc_layoutget(struct nfs4_layoutget *lgp)
{
	struct nfs_server *server = NFS_SERVER(lgp->args.inode);
	struct rpc_task *task;
	struct rpc_message msg = {
		.rpc_proc = &nfs4_procedures[NFSPROC4_CLNT_LAYOUTGET],
		.rpc_argp = &lgp->args,
		.rpc_resp = &lgp->res,
	};
	struct rpc_task_setup task_setup_data = {
		.rpc_client = server->client,
		.rpc_message = &msg,
		.callback_ops = &nfs4_layoutget_call_ops,
		.callback_data = lgp,
		.flags = RPC_TASK_ASYNC,
	};
	int status = 0;

	dprintk("--> %s\n", __func__);

	lgp->res.layoutp = &lgp->args.layout;
	lgp->res.seq_res.sr_slot = NULL;
	task = rpc_run_task(&task_setup_data);
	if (IS_ERR(task))
		return PTR_ERR(task);
	status = nfs4_wait_for_completion_rpc_task(task);
	if (status == 0)
		status = task->tk_status;
	if (status == 0)
		status = pnfs_layout_process(lgp);
	rpc_put_task(task);
	dprintk("<-- %s status=%d\n", __func__, status);
	return status;
}

static void
nfs4_layoutreturn_prepare(struct rpc_task *task, void *calldata)
{
	struct nfs4_layoutreturn *lrp = calldata;

	dprintk("--> %s\n", __func__);
	if (nfs41_setup_sequence(lrp->clp->cl_session, &lrp->args.seq_args,
				&lrp->res.seq_res, 0, task))
		return;
	rpc_call_start(task);
}

static void nfs4_layoutreturn_done(struct rpc_task *task, void *calldata)
{
	struct nfs4_layoutreturn *lrp = calldata;
	struct nfs_server *server;
	struct pnfs_layout_hdr *lo = lrp->args.layout;

	dprintk("--> %s\n", __func__);

	if (!nfs4_sequence_done(task, &lrp->res.seq_res))
		return;

	server = NFS_SERVER(lrp->args.inode);
	if (nfs4_async_handle_error(task, server, NULL) == -EAGAIN) {
		rpc_restart_call_prepare(task);
		return;
	}
	spin_lock(&lo->plh_inode->i_lock);
	if (task->tk_status == 0) {
		if (lrp->res.lrs_present) {
			pnfs_set_layout_stateid(lo, &lrp->res.stateid, true);
		} else
			BUG_ON(!list_empty(&lo->plh_segs));
	}
	lo->plh_block_lgets--;
	spin_unlock(&lo->plh_inode->i_lock);
	dprintk("<-- %s\n", __func__);
}

static void nfs4_layoutreturn_release(void *calldata)
{
	struct nfs4_layoutreturn *lrp = calldata;

	dprintk("--> %s\n", __func__);
	put_layout_hdr(lrp->args.layout);
	kfree(calldata);
	dprintk("<-- %s\n", __func__);
}

static const struct rpc_call_ops nfs4_layoutreturn_call_ops = {
	.rpc_call_prepare = nfs4_layoutreturn_prepare,
	.rpc_call_done = nfs4_layoutreturn_done,
	.rpc_release = nfs4_layoutreturn_release,
};

int nfs4_proc_layoutreturn(struct nfs4_layoutreturn *lrp)
{
	struct rpc_task *task;
	struct rpc_message msg = {
		.rpc_proc = &nfs4_procedures[NFSPROC4_CLNT_LAYOUTRETURN],
		.rpc_argp = &lrp->args,
		.rpc_resp = &lrp->res,
	};
	struct rpc_task_setup task_setup_data = {
		.rpc_client = lrp->clp->cl_rpcclient,
		.rpc_message = &msg,
		.callback_ops = &nfs4_layoutreturn_call_ops,
		.callback_data = lrp,
	};
	int status;

	dprintk("--> %s\n", __func__);
	task = rpc_run_task(&task_setup_data);
	if (IS_ERR(task))
		return PTR_ERR(task);
	status = task->tk_status;
	dprintk("<-- %s status=%d\n", __func__, status);
	rpc_put_task(task);
	return status;
}

/*
 * Retrieve the list of Data Server devices from the MDS.
 */
static int _nfs4_getdevicelist(struct nfs_server *server,
				    const struct nfs_fh *fh,
				    struct pnfs_devicelist *devlist)
{
	struct nfs4_getdevicelist_args args = {
		.fh = fh,
		.layoutclass = server->pnfs_curr_ld->id,
	};
	struct nfs4_getdevicelist_res res = {
		.devlist = devlist,
	};
	struct rpc_message msg = {
		.rpc_proc = &nfs4_procedures[NFSPROC4_CLNT_GETDEVICELIST],
		.rpc_argp = &args,
		.rpc_resp = &res,
	};
	int status;

	dprintk("--> %s\n", __func__);
	status = nfs4_call_sync(server->client, server, &msg, &args.seq_args,
				&res.seq_res, 0);
	dprintk("<-- %s status=%d\n", __func__, status);
	return status;
}

int nfs4_proc_getdevicelist(struct nfs_server *server,
			    const struct nfs_fh *fh,
			    struct pnfs_devicelist *devlist)
{
	struct nfs4_exception exception = { };
	int err;

	do {
		err = nfs4_handle_exception(server,
				_nfs4_getdevicelist(server, fh, devlist),
				&exception);
	} while (exception.retry);

	dprintk("%s: err=%d, num_devs=%u\n", __func__,
		err, devlist->num_devs);

	return err;
}
EXPORT_SYMBOL_GPL(nfs4_proc_getdevicelist);

static int
_nfs4_proc_getdeviceinfo(struct nfs_server *server, struct pnfs_device *pdev)
{
	struct nfs4_getdeviceinfo_args args = {
		.pdev = pdev,
	};
	struct nfs4_getdeviceinfo_res res = {
		.pdev = pdev,
	};
	struct rpc_message msg = {
		.rpc_proc = &nfs4_procedures[NFSPROC4_CLNT_GETDEVICEINFO],
		.rpc_argp = &args,
		.rpc_resp = &res,
	};
	int status;

	dprintk("--> %s\n", __func__);
	status = nfs4_call_sync(server->client, server, &msg, &args.seq_args, &res.seq_res, 0);
	dprintk("<-- %s status=%d\n", __func__, status);

	return status;
}

int nfs4_proc_getdeviceinfo(struct nfs_server *server, struct pnfs_device *pdev)
{
	struct nfs4_exception exception = { };
	int err;

	do {
		err = nfs4_handle_exception(server,
					_nfs4_proc_getdeviceinfo(server, pdev),
					&exception);
	} while (exception.retry);
	return err;
}
EXPORT_SYMBOL_GPL(nfs4_proc_getdeviceinfo);

static void nfs4_layoutcommit_prepare(struct rpc_task *task, void *calldata)
{
	struct nfs4_layoutcommit_data *data = calldata;
	struct nfs_server *server = NFS_SERVER(data->args.inode);

	if (nfs4_setup_sequence(server, &data->args.seq_args,
				&data->res.seq_res, 1, task))
		return;
	rpc_call_start(task);
}

static void
nfs4_layoutcommit_done(struct rpc_task *task, void *calldata)
{
	struct nfs4_layoutcommit_data *data = calldata;
	struct nfs_server *server = NFS_SERVER(data->args.inode);

	if (!nfs4_sequence_done(task, &data->res.seq_res))
		return;

	switch (task->tk_status) { /* Just ignore these failures */
	case NFS4ERR_DELEG_REVOKED: /* layout was recalled */
	case NFS4ERR_BADIOMODE:     /* no IOMODE_RW layout for range */
	case NFS4ERR_BADLAYOUT:     /* no layout */
	case NFS4ERR_GRACE:	    /* loca_recalim always false */
		task->tk_status = 0;
	}

	if (nfs4_async_handle_error(task, server, NULL) == -EAGAIN) {
		rpc_restart_call_prepare(task);
		return;
	}

	if (task->tk_status == 0)
		nfs_post_op_update_inode_force_wcc(data->args.inode,
						   data->res.fattr);
}

static void nfs4_layoutcommit_release(void *calldata)
{
	struct nfs4_layoutcommit_data *data = calldata;
	struct pnfs_layout_segment *lseg, *tmp;
	unsigned long *bitlock = &NFS_I(data->args.inode)->flags;

	pnfs_cleanup_layoutcommit(data);
	/* Matched by references in pnfs_set_layoutcommit */
	list_for_each_entry_safe(lseg, tmp, &data->lseg_list, pls_lc_list) {
		list_del_init(&lseg->pls_lc_list);
		if (test_and_clear_bit(NFS_LSEG_LAYOUTCOMMIT,
				       &lseg->pls_flags))
			put_lseg(lseg);
	}

	clear_bit_unlock(NFS_INO_LAYOUTCOMMITTING, bitlock);
	smp_mb__after_clear_bit();
	wake_up_bit(bitlock, NFS_INO_LAYOUTCOMMITTING);

	put_rpccred(data->cred);
	kfree(data);
}

static const struct rpc_call_ops nfs4_layoutcommit_ops = {
	.rpc_call_prepare = nfs4_layoutcommit_prepare,
	.rpc_call_done = nfs4_layoutcommit_done,
	.rpc_release = nfs4_layoutcommit_release,
};

int
nfs4_proc_layoutcommit(struct nfs4_layoutcommit_data *data, bool sync)
{
	struct rpc_message msg = {
		.rpc_proc = &nfs4_procedures[NFSPROC4_CLNT_LAYOUTCOMMIT],
		.rpc_argp = &data->args,
		.rpc_resp = &data->res,
		.rpc_cred = data->cred,
	};
	struct rpc_task_setup task_setup_data = {
		.task = &data->task,
		.rpc_client = NFS_CLIENT(data->args.inode),
		.rpc_message = &msg,
		.callback_ops = &nfs4_layoutcommit_ops,
		.callback_data = data,
		.flags = RPC_TASK_ASYNC,
	};
	struct rpc_task *task;
	int status = 0;

	dprintk("NFS: %4d initiating layoutcommit call. sync %d "
		"lbw: %llu inode %lu\n",
		data->task.tk_pid, sync,
		data->args.lastbytewritten,
		data->args.inode->i_ino);

	task = rpc_run_task(&task_setup_data);
	if (IS_ERR(task))
		return PTR_ERR(task);
	if (sync == false)
		goto out;
	status = nfs4_wait_for_completion_rpc_task(task);
	if (status != 0)
		goto out;
	status = task->tk_status;
out:
	dprintk("%s: status %d\n", __func__, status);
	rpc_put_task(task);
	return status;
}

static int
_nfs41_proc_secinfo_no_name(struct nfs_server *server, struct nfs_fh *fhandle,
		    struct nfs_fsinfo *info, struct nfs4_secinfo_flavors *flavors)
{
	struct nfs41_secinfo_no_name_args args = {
		.style = SECINFO_STYLE_CURRENT_FH,
	};
	struct nfs4_secinfo_res res = {
		.flavors = flavors,
	};
	struct rpc_message msg = {
		.rpc_proc = &nfs4_procedures[NFSPROC4_CLNT_SECINFO_NO_NAME],
		.rpc_argp = &args,
		.rpc_resp = &res,
	};
	return nfs4_call_sync(server->client, server, &msg, &args.seq_args, &res.seq_res, 0);
}

static int
nfs41_proc_secinfo_no_name(struct nfs_server *server, struct nfs_fh *fhandle,
			   struct nfs_fsinfo *info, struct nfs4_secinfo_flavors *flavors)
{
	struct nfs4_exception exception = { };
	int err;
	do {
		err = _nfs41_proc_secinfo_no_name(server, fhandle, info, flavors);
		switch (err) {
		case 0:
		case -NFS4ERR_WRONGSEC:
		case -NFS4ERR_NOTSUPP:
			break;
		default:
			err = nfs4_handle_exception(server, err, &exception);
		}
	} while (exception.retry);
	return err;
}

static int
nfs41_find_root_sec(struct nfs_server *server, struct nfs_fh *fhandle,
		    struct nfs_fsinfo *info)
{
	int err;
	struct page *page;
	rpc_authflavor_t flavor;
	struct nfs4_secinfo_flavors *flavors;

	page = alloc_page(GFP_KERNEL);
	if (!page) {
		err = -ENOMEM;
		goto out;
	}

	flavors = page_address(page);
	err = nfs41_proc_secinfo_no_name(server, fhandle, info, flavors);

	/*
	 * Fall back on "guess and check" method if
	 * the server doesn't support SECINFO_NO_NAME
	 */
	if (err == -NFS4ERR_WRONGSEC || err == -NFS4ERR_NOTSUPP) {
		err = nfs4_find_root_sec(server, fhandle, info);
		goto out_freepage;
	}
	if (err)
		goto out_freepage;

	flavor = nfs_find_best_sec(flavors);
	if (err == 0)
		err = nfs4_lookup_root_sec(server, fhandle, info, flavor);

out_freepage:
	put_page(page);
	if (err == -EACCES)
		return -EPERM;
out:
	return err;
}
static int _nfs41_test_stateid(struct nfs_server *server, struct nfs4_state *state)
{
	int status;
	struct nfs41_test_stateid_args args = {
		.stateid = &state->stateid,
	};
	struct nfs41_test_stateid_res res;
	struct rpc_message msg = {
		.rpc_proc = &nfs4_procedures[NFSPROC4_CLNT_TEST_STATEID],
		.rpc_argp = &args,
		.rpc_resp = &res,
	};
	args.seq_args.sa_session = res.seq_res.sr_session = NULL;
	status = nfs4_call_sync_sequence(server->client, server, &msg, &args.seq_args, &res.seq_res, 0, 1);
	return status;
}

static int nfs41_test_stateid(struct nfs_server *server, struct nfs4_state *state)
{
	struct nfs4_exception exception = { };
	int err;
	do {
		err = nfs4_handle_exception(server,
				_nfs41_test_stateid(server, state),
				&exception);
	} while (exception.retry);
	return err;
}

static int _nfs4_free_stateid(struct nfs_server *server, struct nfs4_state *state)
{
	int status;
	struct nfs41_free_stateid_args args = {
		.stateid = &state->stateid,
	};
	struct nfs41_free_stateid_res res;
	struct rpc_message msg = {
		.rpc_proc = &nfs4_procedures[NFSPROC4_CLNT_FREE_STATEID],
		.rpc_argp = &args,
		.rpc_resp = &res,
	};

	args.seq_args.sa_session = res.seq_res.sr_session = NULL;
	status = nfs4_call_sync_sequence(server->client, server, &msg, &args.seq_args, &res.seq_res, 0, 1);
	return status;
}

static int nfs41_free_stateid(struct nfs_server *server, struct nfs4_state *state)
{
	struct nfs4_exception exception = { };
	int err;
	do {
		err = nfs4_handle_exception(server,
				_nfs4_free_stateid(server, state),
				&exception);
	} while (exception.retry);
	return err;
}
#endif /* CONFIG_NFS_V4_1 */

struct nfs4_state_recovery_ops nfs40_reboot_recovery_ops = {
	.owner_flag_bit = NFS_OWNER_RECLAIM_REBOOT,
	.state_flag_bit	= NFS_STATE_RECLAIM_REBOOT,
	.recover_open	= nfs4_open_reclaim,
	.recover_lock	= nfs4_lock_reclaim,
	.establish_clid = nfs4_init_clientid,
	.get_clid_cred	= nfs4_get_setclientid_cred,
};

#if defined(CONFIG_NFS_V4_1)
struct nfs4_state_recovery_ops nfs41_reboot_recovery_ops = {
	.owner_flag_bit = NFS_OWNER_RECLAIM_REBOOT,
	.state_flag_bit	= NFS_STATE_RECLAIM_REBOOT,
	.recover_open	= nfs4_open_reclaim,
	.recover_lock	= nfs4_lock_reclaim,
	.establish_clid = nfs41_init_clientid,
	.get_clid_cred	= nfs4_get_exchange_id_cred,
	.reclaim_complete = nfs41_proc_reclaim_complete,
};
#endif /* CONFIG_NFS_V4_1 */

struct nfs4_state_recovery_ops nfs40_nograce_recovery_ops = {
	.owner_flag_bit = NFS_OWNER_RECLAIM_NOGRACE,
	.state_flag_bit	= NFS_STATE_RECLAIM_NOGRACE,
	.recover_open	= nfs4_open_expired,
	.recover_lock	= nfs4_lock_expired,
	.establish_clid = nfs4_init_clientid,
	.get_clid_cred	= nfs4_get_setclientid_cred,
};

#if defined(CONFIG_NFS_V4_1)
struct nfs4_state_recovery_ops nfs41_nograce_recovery_ops = {
	.owner_flag_bit = NFS_OWNER_RECLAIM_NOGRACE,
	.state_flag_bit	= NFS_STATE_RECLAIM_NOGRACE,
	.recover_open	= nfs41_open_expired,
	.recover_lock	= nfs41_lock_expired,
	.establish_clid = nfs41_init_clientid,
	.get_clid_cred	= nfs4_get_exchange_id_cred,
};
#endif /* CONFIG_NFS_V4_1 */

struct nfs4_state_maintenance_ops nfs40_state_renewal_ops = {
	.sched_state_renewal = nfs4_proc_async_renew,
	.get_state_renewal_cred_locked = nfs4_get_renew_cred_locked,
	.renew_lease = nfs4_proc_renew,
};

#if defined(CONFIG_NFS_V4_1)
struct nfs4_state_maintenance_ops nfs41_state_renewal_ops = {
	.sched_state_renewal = nfs41_proc_async_sequence,
	.get_state_renewal_cred_locked = nfs4_get_machine_cred_locked,
	.renew_lease = nfs4_proc_sequence,
};
#endif

static const struct nfs4_minor_version_ops nfs_v4_0_minor_ops = {
	.minor_version = 0,
	.call_sync = _nfs4_call_sync,
	.validate_stateid = nfs4_validate_delegation_stateid,
	.find_root_sec = nfs4_find_root_sec,
	.reboot_recovery_ops = &nfs40_reboot_recovery_ops,
	.nograce_recovery_ops = &nfs40_nograce_recovery_ops,
	.state_renewal_ops = &nfs40_state_renewal_ops,
};

#if defined(CONFIG_NFS_V4_1)
static const struct nfs4_minor_version_ops nfs_v4_1_minor_ops = {
	.minor_version = 1,
	.call_sync = _nfs4_call_sync_session,
	.validate_stateid = nfs41_validate_delegation_stateid,
	.find_root_sec = nfs41_find_root_sec,
	.reboot_recovery_ops = &nfs41_reboot_recovery_ops,
	.nograce_recovery_ops = &nfs41_nograce_recovery_ops,
	.state_renewal_ops = &nfs41_state_renewal_ops,
};
#endif

const struct nfs4_minor_version_ops *nfs_v4_minor_ops[] = {
	[0] = &nfs_v4_0_minor_ops,
#if defined(CONFIG_NFS_V4_1)
	[1] = &nfs_v4_1_minor_ops,
#endif
};

static const struct inode_operations nfs4_file_inode_operations = {
	.permission	= nfs_permission,
	.getattr	= nfs_getattr,
	.setattr	= nfs_setattr,
	.getxattr	= generic_getxattr,
	.setxattr	= generic_setxattr,
	.listxattr	= generic_listxattr,
	.removexattr	= generic_removexattr,
};

const struct nfs_rpc_ops nfs_v4_clientops = {
	.version	= 4,			/* protocol version */
	.dentry_ops	= &nfs4_dentry_operations,
	.dir_inode_ops	= &nfs4_dir_inode_operations,
	.file_inode_ops	= &nfs4_file_inode_operations,
	.file_ops	= &nfs4_file_operations,
	.getroot	= nfs4_proc_get_root,
	.getattr	= nfs4_proc_getattr,
	.setattr	= nfs4_proc_setattr,
	.lookup		= nfs4_proc_lookup,
	.access		= nfs4_proc_access,
	.readlink	= nfs4_proc_readlink,
	.create		= nfs4_proc_create,
	.remove		= nfs4_proc_remove,
	.unlink_setup	= nfs4_proc_unlink_setup,
	.unlink_done	= nfs4_proc_unlink_done,
	.rename		= nfs4_proc_rename,
	.rename_setup	= nfs4_proc_rename_setup,
	.rename_done	= nfs4_proc_rename_done,
	.link		= nfs4_proc_link,
	.symlink	= nfs4_proc_symlink,
	.mkdir		= nfs4_proc_mkdir,
	.rmdir		= nfs4_proc_remove,
	.readdir	= nfs4_proc_readdir,
	.mknod		= nfs4_proc_mknod,
	.statfs		= nfs4_proc_statfs,
	.fsinfo		= nfs4_proc_fsinfo,
	.pathconf	= nfs4_proc_pathconf,
	.set_capabilities = nfs4_server_capabilities,
	.decode_dirent	= nfs4_decode_dirent,
	.read_setup	= nfs4_proc_read_setup,
	.read_done	= nfs4_read_done,
	.write_setup	= nfs4_proc_write_setup,
	.write_done	= nfs4_write_done,
	.commit_setup	= nfs4_proc_commit_setup,
	.commit_done	= nfs4_commit_done,
	.lock		= nfs4_proc_lock,
	.clear_acl_cache = nfs4_zap_acl_attr,
	.close_context  = nfs4_close_context,
	.open_context	= nfs4_atomic_open,
	.init_client	= nfs4_init_client,
	.secinfo	= nfs4_proc_secinfo,
};

static const struct xattr_handler nfs4_xattr_nfs4_acl_handler = {
	.prefix	= XATTR_NAME_NFSV4_ACL,
	.list	= nfs4_xattr_list_nfs4_acl,
	.get	= nfs4_xattr_get_nfs4_acl,
	.set	= nfs4_xattr_set_nfs4_acl,
};

const struct xattr_handler *nfs4_xattr_handlers[] = {
	&nfs4_xattr_nfs4_acl_handler,
	NULL
};

/*
 * Local variables:
 *  c-basic-offset: 8
 * End:
 */<|MERGE_RESOLUTION|>--- conflicted
+++ resolved
@@ -3572,15 +3572,6 @@
 		pages[i] = alloc_page(GFP_KERNEL);
 		if (!pages[i])
 			goto out_free;
-<<<<<<< HEAD
-	}
-	if (npages > 1) {
-		/* for decoding across pages */
-		args.acl_scratch = alloc_page(GFP_KERNEL);
-		if (!args.acl_scratch)
-			goto out_free;
-	}
-=======
 	}
 	if (npages > 1) {
 		/* for decoding across pages */
@@ -3588,7 +3579,6 @@
 		if (!res.acl_scratch)
 			goto out_free;
 	}
->>>>>>> c16fa4f2
 	args.acl_len = npages * PAGE_SIZE;
 	args.acl_pgbase = 0;
 	/* Let decode_getfacl know not to fail if the ACL data is larger than
@@ -3622,13 +3612,8 @@
 	for (i = 0; i < npages; i++)
 		if (pages[i])
 			__free_page(pages[i]);
-<<<<<<< HEAD
-	if (args.acl_scratch)
-		__free_page(args.acl_scratch);
-=======
 	if (res.acl_scratch)
 		__free_page(res.acl_scratch);
->>>>>>> c16fa4f2
 	return ret;
 }
 
@@ -5097,39 +5082,6 @@
 /*
  * Initialize or reset the forechannel and backchannel tables
  */
-<<<<<<< HEAD
-static int nfs4_init_slot_table(struct nfs4_slot_table *tbl,
-		int max_slots, int ivalue)
-{
-	struct nfs4_slot *slot;
-	int ret = -ENOMEM;
-
-	BUG_ON(max_slots > NFS4_MAX_SLOT_TABLE);
-
-	dprintk("--> %s: max_reqs=%u\n", __func__, max_slots);
-
-	slot = kcalloc(max_slots, sizeof(struct nfs4_slot), GFP_NOFS);
-	if (!slot)
-		goto out;
-	ret = 0;
-
-	spin_lock(&tbl->slot_tbl_lock);
-	tbl->max_slots = max_slots;
-	tbl->slots = slot;
-	tbl->highest_used_slotid = -1;  /* no slot is currently used */
-	spin_unlock(&tbl->slot_tbl_lock);
-	dprintk("%s: tbl=%p slots=%p max_slots=%d\n", __func__,
-		tbl, tbl->slots, tbl->max_slots);
-out:
-	dprintk("<-- %s: return %d\n", __func__, ret);
-	return ret;
-}
-
-/*
- * Initialize or reset the forechannel and backchannel tables
- */
-=======
->>>>>>> c16fa4f2
 static int nfs4_setup_session_slot_tables(struct nfs4_session *ses)
 {
 	struct nfs4_slot_table *tbl;
@@ -5138,27 +5090,6 @@
 	dprintk("--> %s\n", __func__);
 	/* Fore channel */
 	tbl = &ses->fc_slot_table;
-<<<<<<< HEAD
-	if (tbl->slots == NULL) {
-		status = nfs4_init_slot_table(tbl, ses->fc_attrs.max_reqs, 1);
-		if (status) /* -ENOMEM */
-			return status;
-	} else {
-		status = nfs4_reset_slot_table(tbl, ses->fc_attrs.max_reqs, 1);
-		if (status)
-			return status;
-	}
-	/* Back channel */
-	tbl = &ses->bc_slot_table;
-	if (tbl->slots == NULL) {
-		status = nfs4_init_slot_table(tbl, ses->bc_attrs.max_reqs, 0);
-		if (status)
-			/* Fore and back channel share a connection so get
-			 * both slot tables or neither */
-			nfs4_destroy_slot_tables(ses);
-	} else
-		status = nfs4_reset_slot_table(tbl, ses->bc_attrs.max_reqs, 0);
-=======
 	status = nfs4_realloc_slot_table(tbl, ses->fc_attrs.max_reqs, 1);
 	if (status) /* -ENOMEM */
 		return status;
@@ -5169,7 +5100,6 @@
 		/* Fore and back channel share a connection so get
 		 * both slot tables or neither */
 		nfs4_destroy_slot_tables(ses);
->>>>>>> c16fa4f2
 	return status;
 }
 
