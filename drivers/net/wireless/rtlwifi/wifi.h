--- conflicted
+++ resolved
@@ -96,15 +96,10 @@
 #define	CHANNEL_GROUP_MAX_5G		9
 #define CHANNEL_MAX_NUMBER_2G		14
 #define AVG_THERMAL_NUM			8
-<<<<<<< HEAD
-
-/* for early mode */
-=======
 #define MAX_TID_COUNT			9
 
 /* for early mode */
 #define FCS_LEN				4
->>>>>>> d762f438
 #define EM_HDR_LEN			8
 enum intf_type {
 	INTF_PCI = 0,
@@ -168,11 +163,8 @@
 (IS_HARDWARE_TYPE_8192DE(rtlhal) || IS_HARDWARE_TYPE_8192DU(rtlhal))
 #define	IS_HARDWARE_TYPE_8723(rtlhal)			\
 (IS_HARDWARE_TYPE_8723E(rtlhal) || IS_HARDWARE_TYPE_8723U(rtlhal))
-<<<<<<< HEAD
-=======
 #define IS_HARDWARE_TYPE_8723U(rtlhal)			\
 	(rtlhal->hw_type == HARDWARE_TYPE_RTL8723U)
->>>>>>> d762f438
 
 enum scan_operation_backup_opt {
 	SCAN_OPT_BACKUP = 0,
@@ -783,11 +775,7 @@
 #define IQK_MATRIX_REG_NUM	8
 #define IQK_MATRIX_SETTINGS_NUM	(1 + 24 + 21)
 struct iqk_matrix_regs {
-<<<<<<< HEAD
-	bool b_iqk_done;
-=======
 	bool iqk_done;
->>>>>>> d762f438
 	long value[1][IQK_MATRIX_REG_NUM];
 };
 
@@ -864,10 +852,7 @@
 	bool apk_done;
 	u32 reg_rf3c[2];	/* pathA / pathB  */
 
-<<<<<<< HEAD
-=======
 	/* bfsync */
->>>>>>> d762f438
 	u8 framesync;
 	u32 framesync_c34;
 
@@ -930,10 +915,7 @@
 	u32(*read32_sync) (struct rtl_priv *rtlpriv, u32 addr);
 	int (*readN_sync) (struct rtl_priv *rtlpriv, u32 addr, u16 len,
 			    u8 *pdata);
-<<<<<<< HEAD
-=======
-
->>>>>>> d762f438
+
 };
 
 struct rtl_mac {
@@ -971,17 +953,10 @@
 	/* skb wait queue */
 	struct sk_buff_head skb_waitq[MAX_TID_COUNT];
 	u8 earlymode_threshold;
-<<<<<<< HEAD
 
 	/*RDG*/
 	bool rdg_en;
 
-=======
-
-	/*RDG*/
-	bool rdg_en;
-
->>>>>>> d762f438
 	/*AP*/
 	u8 bssid[6];
 	u32 vendor;
@@ -1104,11 +1079,7 @@
 	bool current_turbo_edca;
 	bool is_any_nonbepkts;	/*out dm */
 	bool is_cur_rdlstate;
-<<<<<<< HEAD
-	bool txpower_trackingInit;
-=======
 	bool txpower_trackinginit;
->>>>>>> d762f438
 	bool disable_framebursting;
 	bool cck_inch14;
 	bool txpower_tracking;
@@ -1134,7 +1105,6 @@
 	bool disable_tx_int;
 	char ofdm_index[2];
 	char cck_index;
-	u8 power_index_backup[6];
 };
 
 #define	EFUSE_MAX_LOGICAL_SIZE			256
@@ -1230,10 +1200,7 @@
 	 * otherwise Offset[560h] = 0x00.
 	 * */
 	bool support_aspm;
-<<<<<<< HEAD
-=======
-
->>>>>>> d762f438
+
 	bool support_backdoor;
 
 	/*for LPS */
@@ -1260,8 +1227,6 @@
 
 	/*just for PCIE ASPM */
 	u8 const_amdpci_aspm;
-	bool pwrdown_mode;
-
 	bool pwrdown_mode;
 
 	enum rf_pwrstate inactive_pwrstate;
@@ -1342,13 +1307,10 @@
 	bool busytraffic;
 	bool higher_busytraffic;
 	bool higher_busyrxtraffic;
-<<<<<<< HEAD
-=======
 
 	u32 tidtx_in4period[MAX_TID_COUNT][4];
 	u32 tidtx_inperiod[MAX_TID_COUNT];
 	bool higher_busytxtraffic[MAX_TID_COUNT];
->>>>>>> d762f438
 };
 
 struct rtl_tcb_desc {
@@ -1417,14 +1379,9 @@
 	void (*fill_tx_desc) (struct ieee80211_hw *hw,
 			      struct ieee80211_hdr *hdr, u8 *pdesc_tx,
 			      struct ieee80211_tx_info *info,
-<<<<<<< HEAD
-			      struct sk_buff *skb, unsigned int queue_index);
-	void (*fill_fake_txdesc) (struct ieee80211_hw *hw, u8 * pDesc,
-=======
 			      struct sk_buff *skb, u8 hw_queue,
 			      struct rtl_tcb_desc *ptcb_desc);
 	void (*fill_fake_txdesc) (struct ieee80211_hw *hw, u8 *pDesc,
->>>>>>> d762f438
 				  u32 buffer_len, bool bIsPsPoll);
 	void (*fill_tx_cmddesc) (struct ieee80211_hw *hw, u8 *pdesc,
 				 bool firstseg, bool lastseg,
@@ -1444,11 +1401,7 @@
 			     enum led_ctl_mode ledaction);
 	void (*set_desc) (u8 *pdesc, bool istx, u8 desc_name, u8 *val);
 	u32 (*get_desc) (u8 *pdesc, bool istx, u8 desc_name);
-<<<<<<< HEAD
-	void (*tx_polling) (struct ieee80211_hw *hw, unsigned int hw_queue);
-=======
 	void (*tx_polling) (struct ieee80211_hw *hw, u8 hw_queue);
->>>>>>> d762f438
 	void (*enable_hw_sec) (struct ieee80211_hw *hw);
 	void (*set_key) (struct ieee80211_hw *hw, u32 key_index,
 			 u8 *macaddr, bool is_group, u8 enc_algo,
@@ -1462,10 +1415,7 @@
 			  u32 regaddr, u32 bitmask);
 	void (*set_rfreg) (struct ieee80211_hw *hw, enum radio_path rfpath,
 			   u32 regaddr, u32 bitmask, u32 data);
-<<<<<<< HEAD
-=======
 	void (*linked_set_reg) (struct ieee80211_hw *hw);
->>>>>>> d762f438
 	bool (*phy_rf6052_config) (struct ieee80211_hw *hw);
 	void (*phy_rf6052_set_cck_txpower) (struct ieee80211_hw *hw,
 					    u8 *powerlevel);
@@ -1536,35 +1486,9 @@
 	u16 (*usb_mq_to_hwq)(__le16 fc, u16 mac80211_queue_index);
 };
 
-struct rtl_hal_usbint_cfg {
-	/* data - rx */
-	u32 in_ep_num;
-	u32 rx_urb_num;
-	u32 rx_max_size;
-
-	/* op - rx */
-	void (*usb_rx_hdl)(struct ieee80211_hw *, struct sk_buff *);
-	void (*usb_rx_segregate_hdl)(struct ieee80211_hw *, struct sk_buff *,
-				     struct sk_buff_head *);
-
-	/* tx */
-	void (*usb_tx_cleanup)(struct ieee80211_hw *, struct sk_buff *);
-	int (*usb_tx_post_hdl)(struct ieee80211_hw *, struct urb *,
-			       struct sk_buff *);
-	struct sk_buff *(*usb_tx_aggregate_hdl)(struct ieee80211_hw *,
-						struct sk_buff_head *);
-
-	/* endpoint mapping */
-	int (*usb_endpoint_mapping)(struct ieee80211_hw *hw);
-	u16 (*usb_mq_to_hwq)(__le16 fc, u16 mac80211_queue_index);
-};
-
 struct rtl_hal_cfg {
 	u8 bar_id;
-<<<<<<< HEAD
-=======
 	bool write_readback;
->>>>>>> d762f438
 	char *name;
 	char *fw_name;
 	struct rtl_hal_ops *ops;
@@ -1589,10 +1513,6 @@
 	spinlock_t rf_lock;
 	spinlock_t lps_lock;
 	spinlock_t waitq_lock;
-<<<<<<< HEAD
-	spinlock_t tx_urb_lock;
-=======
->>>>>>> d762f438
 
 	/*Dual mac*/
 	spinlock_t cck_and_rw_pagea_lock;
@@ -1744,15 +1664,6 @@
 	u32 bt_edca_ul;
 	u32 bt_edca_dl;
 
-<<<<<<< HEAD
-	bool b_init_set;
-	bool b_bt_busy_traffic;
-	bool b_bt_traffic_mode_set;
-	bool b_bt_non_traffic_mode_set;
-
-	bool b_fw_coexist_all_off;
-	bool b_sw_coexist_all_off;
-=======
 	bool init_set;
 	bool bt_busy_traffic;
 	bool bt_traffic_mode_set;
@@ -1760,18 +1671,12 @@
 
 	bool fw_coexist_all_off;
 	bool sw_coexist_all_off;
->>>>>>> d762f438
 	u32 current_state;
 	u32 previous_state;
 	u8 bt_pre_rssi_state;
 
-<<<<<<< HEAD
-	u8 b_reg_bt_iso;
-	u8 b_reg_bt_sco;
-=======
 	u8 reg_bt_iso;
 	u8 reg_bt_sco;
->>>>>>> d762f438
 
 };
 
@@ -1791,21 +1696,15 @@
 #define EF4BYTE(_val)		\
 	(le32_to_cpu(_val))
 
-<<<<<<< HEAD
-=======
 /* Read data from memory */
 #define READEF1BYTE(_ptr)	\
 	EF1BYTE(*((u8 *)(_ptr)))
->>>>>>> d762f438
 /* Read le16 data from memory and convert to host ordering */
 #define READEF2BYTE(_ptr)	\
 	EF2BYTE(*((u16 *)(_ptr)))
-
-<<<<<<< HEAD
-/* Write le16 data to memory in host ordering */
-#define WRITEEF2BYTE(_ptr, _val)	\
-	(*((u16 *)(_ptr))) = EF2BYTE(_val)
-=======
+#define READEF4BYTE(_ptr)	\
+	EF4BYTE(*((u32 *)(_ptr)))
+
 /* Write data to memory */
 #define WRITEEF1BYTE(_ptr, _val)	\
 	(*((u8 *)(_ptr))) = EF1BYTE(_val)
@@ -1814,7 +1713,6 @@
 	(*((u16 *)(_ptr))) = EF2BYTE(_val)
 #define WRITEEF4BYTE(_ptr, _val)	\
 	(*((u16 *)(_ptr))) = EF2BYTE(_val)
->>>>>>> d762f438
 
 /* Create a bit mask
  * Examples:
@@ -1853,8 +1751,6 @@
 #define LE_P1BYTE_TO_HOST_1BYTE(__pstart) \
 	(EF1BYTE(*((u8 *)(__pstart))))
 
-<<<<<<< HEAD
-=======
 /*Description:
 Translate subfield (continuous bits in little-endian) of 4-byte
 value to host byte ordering.*/
@@ -1874,7 +1770,6 @@
 		BIT_LEN_MASK_8(__bitlen) \
 	)
 
->>>>>>> d762f438
 /* Description:
  * Mask subfield (continuous bits in little-endian) of 4-byte value
  * and return the result in 4-byte value in host byte ordering.
@@ -1898,8 +1793,6 @@
 /* Description:
  * Set subfield of little-endian 4-byte value to specified value.
  */
-<<<<<<< HEAD
-=======
 #define SET_BITS_TO_LE_4BYTE(__pstart, __bitoffset, __bitlen, __val) \
 	*((u32 *)(__pstart)) = EF4BYTE \
 	( \
@@ -1912,7 +1805,6 @@
 		LE_BITS_CLEARED_TO_2BYTE(__pstart, __bitoffset, __bitlen) | \
 		((((u16)__val) & BIT_LEN_MASK_16(__bitlen)) << (__bitoffset)) \
 	);
->>>>>>> d762f438
 #define SET_BITS_TO_LE_1BYTE(__pstart, __bitoffset, __bitlen, __val) \
 	*((u8 *)(__pstart)) = EF1BYTE \
 	( \
@@ -1929,10 +1821,7 @@
 
 #define byte(x, n) ((x >> (8 * n)) & 0xff)
 
-<<<<<<< HEAD
-=======
 #define packet_get_type(_packet) (EF1BYTE((_packet).octet[0]) & 0xFC)
->>>>>>> d762f438
 #define RTL_WATCH_DOG_TIME	2000
 #define MSECS(t)		msecs_to_jiffies(t)
 #define WLAN_FC_GET_VERS(fc)	(le16_to_cpu(fc) & IEEE80211_FCTL_VERS)
@@ -1967,6 +1856,15 @@
 #define container_of_dwork_rtl(x, y, z) \
 	container_of(container_of(x, struct delayed_work, work), y, z)
 
+#define FILL_OCTET_STRING(_os, _octet, _len)	\
+		(_os).octet = (u8 *)(_octet);		\
+		(_os).length = (_len);
+
+#define CP_MACADDR(des, src)	\
+	((des)[0] = (src)[0], (des)[1] = (src)[1],\
+	(des)[2] = (src)[2], (des)[3] = (src)[3],\
+	(des)[4] = (src)[4], (des)[5] = (src)[5])
+
 static inline u8 rtl_read_byte(struct rtl_priv *rtlpriv, u32 addr)
 {
 	return rtlpriv->io.read8_sync(rtlpriv, addr);
