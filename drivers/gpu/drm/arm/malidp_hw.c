/*
 * (C) COPYRIGHT 2016 ARM Limited. All rights reserved.
 * Author: Liviu Dudau <Liviu.Dudau@arm.com>
 *
 * This program is free software and is provided to you under the terms of the
 * GNU General Public License version 2 as published by the Free Software
 * Foundation, and any use by you of this program is subject to the terms
 * of such GNU licence.
 *
 * ARM Mali DP500/DP550/DP650 hardware manipulation routines. This is where
 * the difference between various versions of the hardware is being dealt with
 * in an attempt to provide to the rest of the driver code a unified view
 */

#include <linux/clk.h>
#include <linux/types.h>
#include <linux/io.h>
#include <drm/drmP.h>
#include <video/videomode.h>
#include <video/display_timing.h>

#include "malidp_drv.h"
#include "malidp_hw.h"
#include "malidp_mw.h"

enum {
	MW_NOT_ENABLED = 0,	/* SE writeback not enabled */
	MW_ONESHOT,		/* SE in one-shot mode for writeback */
	MW_START,		/* SE started writeback */
	MW_RESTART,		/* SE will start another writeback after this one */
	MW_STOP,		/* SE needs to stop after this writeback */
};

static const struct malidp_format_id malidp500_de_formats[] = {
	/*    fourcc,   layers supporting the format,     internal id  */
	{ DRM_FORMAT_ARGB2101010, DE_VIDEO1 | DE_GRAPHICS1 | DE_GRAPHICS2 | SE_MEMWRITE,  0 },
	{ DRM_FORMAT_ABGR2101010, DE_VIDEO1 | DE_GRAPHICS1 | DE_GRAPHICS2 | SE_MEMWRITE,  1 },
	{ DRM_FORMAT_ARGB8888, DE_VIDEO1 | DE_GRAPHICS1 | DE_GRAPHICS2,  2 },
	{ DRM_FORMAT_ABGR8888, DE_VIDEO1 | DE_GRAPHICS1 | DE_GRAPHICS2,  3 },
	{ DRM_FORMAT_XRGB8888, DE_VIDEO1 | DE_GRAPHICS1 | DE_GRAPHICS2 | SE_MEMWRITE,  4 },
	{ DRM_FORMAT_XBGR8888, DE_VIDEO1 | DE_GRAPHICS1 | DE_GRAPHICS2 | SE_MEMWRITE,  5 },
	{ DRM_FORMAT_RGB888, DE_VIDEO1 | DE_GRAPHICS1 | DE_GRAPHICS2,  6 },
	{ DRM_FORMAT_BGR888, DE_VIDEO1 | DE_GRAPHICS1 | DE_GRAPHICS2,  7 },
	{ DRM_FORMAT_RGBA5551, DE_VIDEO1 | DE_GRAPHICS1 | DE_GRAPHICS2,  8 },
	{ DRM_FORMAT_ABGR1555, DE_VIDEO1 | DE_GRAPHICS1 | DE_GRAPHICS2,  9 },
	{ DRM_FORMAT_RGB565, DE_VIDEO1 | DE_GRAPHICS1 | DE_GRAPHICS2, 10 },
	{ DRM_FORMAT_BGR565, DE_VIDEO1 | DE_GRAPHICS1 | DE_GRAPHICS2, 11 },
	{ DRM_FORMAT_UYVY, DE_VIDEO1, 12 },
	{ DRM_FORMAT_YUYV, DE_VIDEO1, 13 },
	{ DRM_FORMAT_NV12, DE_VIDEO1 | SE_MEMWRITE, 14 },
	{ DRM_FORMAT_YUV420, DE_VIDEO1, 15 },
};

#define MALIDP_ID(__group, __format) \
	((((__group) & 0x7) << 3) | ((__format) & 0x7))

#define MALIDP_COMMON_FORMATS \
	/*    fourcc,   layers supporting the format,      internal id   */ \
	{ DRM_FORMAT_ARGB2101010, DE_VIDEO1 | DE_GRAPHICS1 | DE_VIDEO2 | SE_MEMWRITE, MALIDP_ID(0, 0) }, \
	{ DRM_FORMAT_ABGR2101010, DE_VIDEO1 | DE_GRAPHICS1 | DE_VIDEO2 | SE_MEMWRITE, MALIDP_ID(0, 1) }, \
	{ DRM_FORMAT_RGBA1010102, DE_VIDEO1 | DE_GRAPHICS1 | DE_VIDEO2 | SE_MEMWRITE, MALIDP_ID(0, 2) }, \
	{ DRM_FORMAT_BGRA1010102, DE_VIDEO1 | DE_GRAPHICS1 | DE_VIDEO2 | SE_MEMWRITE, MALIDP_ID(0, 3) }, \
	{ DRM_FORMAT_ARGB8888, DE_VIDEO1 | DE_GRAPHICS1 | DE_VIDEO2 | DE_SMART, MALIDP_ID(1, 0) }, \
	{ DRM_FORMAT_ABGR8888, DE_VIDEO1 | DE_GRAPHICS1 | DE_VIDEO2 | DE_SMART, MALIDP_ID(1, 1) }, \
	{ DRM_FORMAT_RGBA8888, DE_VIDEO1 | DE_GRAPHICS1 | DE_VIDEO2 | DE_SMART, MALIDP_ID(1, 2) }, \
	{ DRM_FORMAT_BGRA8888, DE_VIDEO1 | DE_GRAPHICS1 | DE_VIDEO2 | DE_SMART, MALIDP_ID(1, 3) }, \
	{ DRM_FORMAT_XRGB8888, DE_VIDEO1 | DE_GRAPHICS1 | DE_VIDEO2 | DE_SMART | SE_MEMWRITE, MALIDP_ID(2, 0) }, \
	{ DRM_FORMAT_XBGR8888, DE_VIDEO1 | DE_GRAPHICS1 | DE_VIDEO2 | DE_SMART | SE_MEMWRITE, MALIDP_ID(2, 1) }, \
	{ DRM_FORMAT_RGBX8888, DE_VIDEO1 | DE_GRAPHICS1 | DE_VIDEO2 | DE_SMART | SE_MEMWRITE, MALIDP_ID(2, 2) }, \
	{ DRM_FORMAT_BGRX8888, DE_VIDEO1 | DE_GRAPHICS1 | DE_VIDEO2 | DE_SMART | SE_MEMWRITE, MALIDP_ID(2, 3) }, \
	{ DRM_FORMAT_RGB888, DE_VIDEO1 | DE_GRAPHICS1 | DE_VIDEO2 | SE_MEMWRITE, MALIDP_ID(3, 0) }, \
	{ DRM_FORMAT_BGR888, DE_VIDEO1 | DE_GRAPHICS1 | DE_VIDEO2 | SE_MEMWRITE, MALIDP_ID(3, 1) }, \
	{ DRM_FORMAT_RGBA5551, DE_VIDEO1 | DE_GRAPHICS1 | DE_VIDEO2, MALIDP_ID(4, 0) }, \
	{ DRM_FORMAT_ABGR1555, DE_VIDEO1 | DE_GRAPHICS1 | DE_VIDEO2, MALIDP_ID(4, 1) }, \
	{ DRM_FORMAT_RGB565, DE_VIDEO1 | DE_GRAPHICS1 | DE_VIDEO2, MALIDP_ID(4, 2) }, \
	{ DRM_FORMAT_BGR565, DE_VIDEO1 | DE_GRAPHICS1 | DE_VIDEO2, MALIDP_ID(4, 3) }, \
	{ DRM_FORMAT_XYUV8888, DE_VIDEO1 | DE_VIDEO2, MALIDP_ID(5, 0) }, \
	{ DRM_FORMAT_YUYV, DE_VIDEO1 | DE_VIDEO2, MALIDP_ID(5, 2) },	\
	{ DRM_FORMAT_UYVY, DE_VIDEO1 | DE_VIDEO2, MALIDP_ID(5, 3) },	\
	{ DRM_FORMAT_NV12, DE_VIDEO1 | DE_VIDEO2 | SE_MEMWRITE, MALIDP_ID(5, 6) },	\
	{ DRM_FORMAT_YUV420, DE_VIDEO1 | DE_VIDEO2, MALIDP_ID(5, 7) }, \
	{ DRM_FORMAT_XVYU2101010, DE_VIDEO1 | DE_VIDEO2, MALIDP_ID(6, 0)}, \
	{ DRM_FORMAT_X0L2, DE_VIDEO1 | DE_VIDEO2, MALIDP_ID(6, 6)}, \
	{ DRM_FORMAT_P010, DE_VIDEO1 | DE_VIDEO2, MALIDP_ID(6, 7)}

static const struct malidp_format_id malidp550_de_formats[] = {
	MALIDP_COMMON_FORMATS,
};

static const struct malidp_format_id malidp650_de_formats[] = {
	MALIDP_COMMON_FORMATS,
	{ DRM_FORMAT_X0L0, DE_VIDEO1 | DE_VIDEO2, MALIDP_ID(5, 4)},
};

static const struct malidp_layer malidp500_layers[] = {
	{ DE_VIDEO1, MALIDP500_DE_LV_BASE, MALIDP500_DE_LV_PTR_BASE,
		MALIDP_DE_LV_STRIDE0, MALIDP500_LV_YUV2RGB, ROTATE_ANY,
		MALIDP500_DE_LV_AD_CTRL },
	{ DE_GRAPHICS1, MALIDP500_DE_LG1_BASE, MALIDP500_DE_LG1_PTR_BASE,
		MALIDP_DE_LG_STRIDE, 0, ROTATE_ANY, MALIDP500_DE_LG1_AD_CTRL },
	{ DE_GRAPHICS2, MALIDP500_DE_LG2_BASE, MALIDP500_DE_LG2_PTR_BASE,
		MALIDP_DE_LG_STRIDE, 0, ROTATE_ANY, MALIDP500_DE_LG2_AD_CTRL },
};

static const struct malidp_layer malidp550_layers[] = {
	{ DE_VIDEO1, MALIDP550_DE_LV1_BASE, MALIDP550_DE_LV1_PTR_BASE,
		MALIDP_DE_LV_STRIDE0, MALIDP550_LV_YUV2RGB, ROTATE_ANY,
		MALIDP550_DE_LV1_AD_CTRL },
	{ DE_GRAPHICS1, MALIDP550_DE_LG_BASE, MALIDP550_DE_LG_PTR_BASE,
		MALIDP_DE_LG_STRIDE, 0, ROTATE_ANY, MALIDP550_DE_LG_AD_CTRL },
	{ DE_VIDEO2, MALIDP550_DE_LV2_BASE, MALIDP550_DE_LV2_PTR_BASE,
		MALIDP_DE_LV_STRIDE0, MALIDP550_LV_YUV2RGB, ROTATE_ANY,
		MALIDP550_DE_LV2_AD_CTRL },
	{ DE_SMART, MALIDP550_DE_LS_BASE, MALIDP550_DE_LS_PTR_BASE,
		MALIDP550_DE_LS_R1_STRIDE, 0, ROTATE_NONE, 0 },
};

static const struct malidp_layer malidp650_layers[] = {
	{ DE_VIDEO1, MALIDP550_DE_LV1_BASE, MALIDP550_DE_LV1_PTR_BASE,
		MALIDP_DE_LV_STRIDE0, MALIDP550_LV_YUV2RGB, ROTATE_ANY,
		MALIDP550_DE_LV1_AD_CTRL },
	{ DE_GRAPHICS1, MALIDP550_DE_LG_BASE, MALIDP550_DE_LG_PTR_BASE,
		MALIDP_DE_LG_STRIDE, 0, ROTATE_COMPRESSED, MALIDP550_DE_LG_AD_CTRL },
	{ DE_VIDEO2, MALIDP550_DE_LV2_BASE, MALIDP550_DE_LV2_PTR_BASE,
		MALIDP_DE_LV_STRIDE0, MALIDP550_LV_YUV2RGB, ROTATE_ANY,
		MALIDP550_DE_LV2_AD_CTRL },
	{ DE_SMART, MALIDP550_DE_LS_BASE, MALIDP550_DE_LS_PTR_BASE,
		MALIDP550_DE_LS_R1_STRIDE, 0, ROTATE_NONE, 0 },
};

const u64 malidp_format_modifiers[] = {

	/* All RGB formats (except XRGB, RGBX, XBGR, BGRX) */
	DRM_FORMAT_MOD_ARM_AFBC(AFBC_SIZE_16X16 | AFBC_YTR | AFBC_SPARSE),
	DRM_FORMAT_MOD_ARM_AFBC(AFBC_SIZE_16X16 | AFBC_YTR),

	/* All RGB formats > 16bpp (except XRGB, RGBX, XBGR, BGRX) */
	DRM_FORMAT_MOD_ARM_AFBC(AFBC_SIZE_16X16 | AFBC_YTR | AFBC_SPARSE | AFBC_SPLIT),

	/* All 8 or 10 bit YUV 444 formats. */
	/* In DP550, 10 bit YUV 420 format also supported */
	DRM_FORMAT_MOD_ARM_AFBC(AFBC_SIZE_16X16 | AFBC_SPARSE | AFBC_SPLIT),

	/* YUV 420, 422 P1 8 bit and YUV 444 8 bit/10 bit formats */
	DRM_FORMAT_MOD_ARM_AFBC(AFBC_SIZE_16X16 | AFBC_SPARSE),
	DRM_FORMAT_MOD_ARM_AFBC(AFBC_SIZE_16X16),

	/* YUV 420, 422 P1 8, 10 bit formats */
	DRM_FORMAT_MOD_ARM_AFBC(AFBC_SIZE_16X16 | AFBC_CBR | AFBC_SPARSE),
	DRM_FORMAT_MOD_ARM_AFBC(AFBC_SIZE_16X16 | AFBC_CBR),

	/* All formats */
	DRM_FORMAT_MOD_LINEAR,

	DRM_FORMAT_MOD_INVALID
};

static const struct malidp_layer malidp650_layers[] = {
	{ DE_VIDEO1, MALIDP550_DE_LV1_BASE, MALIDP550_DE_LV1_PTR_BASE,
		MALIDP_DE_LV_STRIDE0, MALIDP550_LV_YUV2RGB,
		MALIDP650_DE_LV_MMU_CTRL },
	{ DE_GRAPHICS1, MALIDP550_DE_LG_BASE, MALIDP550_DE_LG_PTR_BASE,
		MALIDP_DE_LG_STRIDE, 0, MALIDP650_DE_LG_MMU_CTRL },
	{ DE_VIDEO2, MALIDP550_DE_LV2_BASE, MALIDP550_DE_LV2_PTR_BASE,
		MALIDP_DE_LV_STRIDE0, MALIDP550_LV_YUV2RGB,
		MALIDP650_DE_LV_MMU_CTRL },
	{ DE_SMART, MALIDP550_DE_LS_BASE, MALIDP550_DE_LS_PTR_BASE,
		MALIDP550_DE_LS_R1_STRIDE, 0, MALIDP650_DE_LS_MMU_CTRL },
};

#define SE_N_SCALING_COEFFS	96
static const u16 dp500_se_scaling_coeffs[][SE_N_SCALING_COEFFS] = {
	[MALIDP_UPSCALING_COEFFS - 1] = {
		0x0000, 0x0001, 0x0007, 0x0011, 0x001e, 0x002e, 0x003f, 0x0052,
		0x0064, 0x0073, 0x007d, 0x0080, 0x007a, 0x006c, 0x0053, 0x002f,
		0x0000, 0x3fc6, 0x3f83, 0x3f39, 0x3eea, 0x3e9b, 0x3e4f, 0x3e0a,
		0x3dd4, 0x3db0, 0x3da2, 0x3db1, 0x3dde, 0x3e2f, 0x3ea5, 0x3f40,
		0x0000, 0x00e5, 0x01ee, 0x0315, 0x0456, 0x05aa, 0x0709, 0x086c,
		0x09c9, 0x0b15, 0x0c4a, 0x0d5d, 0x0e4a, 0x0f06, 0x0f91, 0x0fe5,
		0x1000, 0x0fe5, 0x0f91, 0x0f06, 0x0e4a, 0x0d5d, 0x0c4a, 0x0b15,
		0x09c9, 0x086c, 0x0709, 0x05aa, 0x0456, 0x0315, 0x01ee, 0x00e5,
		0x0000, 0x3f40, 0x3ea5, 0x3e2f, 0x3dde, 0x3db1, 0x3da2, 0x3db0,
		0x3dd4, 0x3e0a, 0x3e4f, 0x3e9b, 0x3eea, 0x3f39, 0x3f83, 0x3fc6,
		0x0000, 0x002f, 0x0053, 0x006c, 0x007a, 0x0080, 0x007d, 0x0073,
		0x0064, 0x0052, 0x003f, 0x002e, 0x001e, 0x0011, 0x0007, 0x0001
	},
	[MALIDP_DOWNSCALING_1_5_COEFFS - 1] = {
		0x0059, 0x004f, 0x0041, 0x002e, 0x0016, 0x3ffb, 0x3fd9, 0x3fb4,
		0x3f8c, 0x3f62, 0x3f36, 0x3f09, 0x3edd, 0x3eb3, 0x3e8d, 0x3e6c,
		0x3e52, 0x3e3f, 0x3e35, 0x3e37, 0x3e46, 0x3e61, 0x3e8c, 0x3ec5,
		0x3f0f, 0x3f68, 0x3fd1, 0x004a, 0x00d3, 0x0169, 0x020b, 0x02b8,
		0x036e, 0x042d, 0x04f2, 0x05b9, 0x0681, 0x0745, 0x0803, 0x08ba,
		0x0965, 0x0a03, 0x0a91, 0x0b0d, 0x0b75, 0x0bc6, 0x0c00, 0x0c20,
		0x0c28, 0x0c20, 0x0c00, 0x0bc6, 0x0b75, 0x0b0d, 0x0a91, 0x0a03,
		0x0965, 0x08ba, 0x0803, 0x0745, 0x0681, 0x05b9, 0x04f2, 0x042d,
		0x036e, 0x02b8, 0x020b, 0x0169, 0x00d3, 0x004a, 0x3fd1, 0x3f68,
		0x3f0f, 0x3ec5, 0x3e8c, 0x3e61, 0x3e46, 0x3e37, 0x3e35, 0x3e3f,
		0x3e52, 0x3e6c, 0x3e8d, 0x3eb3, 0x3edd, 0x3f09, 0x3f36, 0x3f62,
		0x3f8c, 0x3fb4, 0x3fd9, 0x3ffb, 0x0016, 0x002e, 0x0041, 0x004f
	},
	[MALIDP_DOWNSCALING_2_COEFFS - 1] = {
		0x3f19, 0x3f03, 0x3ef0, 0x3edf, 0x3ed0, 0x3ec5, 0x3ebd, 0x3eb9,
		0x3eb9, 0x3ebf, 0x3eca, 0x3ed9, 0x3eef, 0x3f0a, 0x3f2c, 0x3f52,
		0x3f7f, 0x3fb0, 0x3fe8, 0x0026, 0x006a, 0x00b4, 0x0103, 0x0158,
		0x01b1, 0x020d, 0x026c, 0x02cd, 0x032f, 0x0392, 0x03f4, 0x0455,
		0x04b4, 0x051e, 0x0585, 0x05eb, 0x064c, 0x06a8, 0x06fe, 0x074e,
		0x0796, 0x07d5, 0x080c, 0x0839, 0x085c, 0x0875, 0x0882, 0x0887,
		0x0881, 0x0887, 0x0882, 0x0875, 0x085c, 0x0839, 0x080c, 0x07d5,
		0x0796, 0x074e, 0x06fe, 0x06a8, 0x064c, 0x05eb, 0x0585, 0x051e,
		0x04b4, 0x0455, 0x03f4, 0x0392, 0x032f, 0x02cd, 0x026c, 0x020d,
		0x01b1, 0x0158, 0x0103, 0x00b4, 0x006a, 0x0026, 0x3fe8, 0x3fb0,
		0x3f7f, 0x3f52, 0x3f2c, 0x3f0a, 0x3eef, 0x3ed9, 0x3eca, 0x3ebf,
		0x3eb9, 0x3eb9, 0x3ebd, 0x3ec5, 0x3ed0, 0x3edf, 0x3ef0, 0x3f03
	},
	[MALIDP_DOWNSCALING_2_75_COEFFS - 1] = {
		0x3f51, 0x3f60, 0x3f71, 0x3f84, 0x3f98, 0x3faf, 0x3fc8, 0x3fe3,
		0x0000, 0x001f, 0x0040, 0x0064, 0x008a, 0x00b1, 0x00da, 0x0106,
		0x0133, 0x0160, 0x018e, 0x01bd, 0x01ec, 0x021d, 0x024e, 0x0280,
		0x02b2, 0x02e4, 0x0317, 0x0349, 0x037c, 0x03ad, 0x03df, 0x0410,
		0x0440, 0x0468, 0x048f, 0x04b3, 0x04d6, 0x04f8, 0x0516, 0x0533,
		0x054e, 0x0566, 0x057c, 0x0590, 0x05a0, 0x05ae, 0x05ba, 0x05c3,
		0x05c9, 0x05c3, 0x05ba, 0x05ae, 0x05a0, 0x0590, 0x057c, 0x0566,
		0x054e, 0x0533, 0x0516, 0x04f8, 0x04d6, 0x04b3, 0x048f, 0x0468,
		0x0440, 0x0410, 0x03df, 0x03ad, 0x037c, 0x0349, 0x0317, 0x02e4,
		0x02b2, 0x0280, 0x024e, 0x021d, 0x01ec, 0x01bd, 0x018e, 0x0160,
		0x0133, 0x0106, 0x00da, 0x00b1, 0x008a, 0x0064, 0x0040, 0x001f,
		0x0000, 0x3fe3, 0x3fc8, 0x3faf, 0x3f98, 0x3f84, 0x3f71, 0x3f60
	},
	[MALIDP_DOWNSCALING_4_COEFFS - 1] = {
		0x0094, 0x00a9, 0x00be, 0x00d4, 0x00ea, 0x0101, 0x0118, 0x012f,
		0x0148, 0x0160, 0x017a, 0x0193, 0x01ae, 0x01c8, 0x01e4, 0x01ff,
		0x021c, 0x0233, 0x024a, 0x0261, 0x0278, 0x028f, 0x02a6, 0x02bd,
		0x02d4, 0x02eb, 0x0302, 0x0319, 0x032f, 0x0346, 0x035d, 0x0374,
		0x038a, 0x0397, 0x03a3, 0x03af, 0x03bb, 0x03c6, 0x03d1, 0x03db,
		0x03e4, 0x03ed, 0x03f6, 0x03fe, 0x0406, 0x040d, 0x0414, 0x041a,
		0x0420, 0x041a, 0x0414, 0x040d, 0x0406, 0x03fe, 0x03f6, 0x03ed,
		0x03e4, 0x03db, 0x03d1, 0x03c6, 0x03bb, 0x03af, 0x03a3, 0x0397,
		0x038a, 0x0374, 0x035d, 0x0346, 0x032f, 0x0319, 0x0302, 0x02eb,
		0x02d4, 0x02bd, 0x02a6, 0x028f, 0x0278, 0x0261, 0x024a, 0x0233,
		0x021c, 0x01ff, 0x01e4, 0x01c8, 0x01ae, 0x0193, 0x017a, 0x0160,
		0x0148, 0x012f, 0x0118, 0x0101, 0x00ea, 0x00d4, 0x00be, 0x00a9
	},
};

#define MALIDP_DE_DEFAULT_PREFETCH_START	5

static int malidp500_query_hw(struct malidp_hw_device *hwdev)
{
	u32 conf = malidp_hw_read(hwdev, MALIDP500_CONFIG_ID);
	/* bit 4 of the CONFIG_ID register holds the line size multiplier */
	u8 ln_size_mult = conf & 0x10 ? 2 : 1;

	hwdev->min_line_size = 2;
	hwdev->max_line_size = SZ_2K * ln_size_mult;
	hwdev->rotation_memory[0] = SZ_1K * 64 * ln_size_mult;
	hwdev->rotation_memory[1] = 0; /* no second rotation memory bank */

	return 0;
}

static void malidp500_enter_config_mode(struct malidp_hw_device *hwdev)
{
	u32 status, count = 100;

	malidp_hw_setbits(hwdev, MALIDP500_DC_CONFIG_REQ, MALIDP500_DC_CONTROL);
	while (count) {
		status = malidp_hw_read(hwdev, hwdev->hw->map.dc_base + MALIDP_REG_STATUS);
		if ((status & MALIDP500_DC_CONFIG_REQ) == MALIDP500_DC_CONFIG_REQ)
			break;
		/*
		 * entering config mode can take as long as the rendering
		 * of a full frame, hence the long sleep here
		 */
		usleep_range(1000, 10000);
		count--;
	}
	WARN(count == 0, "timeout while entering config mode");
}

static void malidp500_leave_config_mode(struct malidp_hw_device *hwdev)
{
	u32 status, count = 100;

	malidp_hw_clearbits(hwdev, MALIDP_CFG_VALID, MALIDP500_CONFIG_VALID);
	malidp_hw_clearbits(hwdev, MALIDP500_DC_CONFIG_REQ, MALIDP500_DC_CONTROL);
	while (count) {
		status = malidp_hw_read(hwdev, hwdev->hw->map.dc_base + MALIDP_REG_STATUS);
		if ((status & MALIDP500_DC_CONFIG_REQ) == 0)
			break;
		usleep_range(100, 1000);
		count--;
	}
	WARN(count == 0, "timeout while leaving config mode");
}

static bool malidp500_in_config_mode(struct malidp_hw_device *hwdev)
{
	u32 status;

	status = malidp_hw_read(hwdev, hwdev->hw->map.dc_base + MALIDP_REG_STATUS);
	if ((status & MALIDP500_DC_CONFIG_REQ) == MALIDP500_DC_CONFIG_REQ)
		return true;

	return false;
}

static void malidp500_set_config_valid(struct malidp_hw_device *hwdev, u8 value)
{
	if (value)
		malidp_hw_setbits(hwdev, MALIDP_CFG_VALID, MALIDP500_CONFIG_VALID);
	else
		malidp_hw_clearbits(hwdev, MALIDP_CFG_VALID, MALIDP500_CONFIG_VALID);
}

static void malidp500_modeset(struct malidp_hw_device *hwdev, struct videomode *mode)
{
	u32 val = 0;

	malidp_hw_write(hwdev, hwdev->output_color_depth,
		hwdev->hw->map.out_depth_base);
	malidp_hw_clearbits(hwdev, MALIDP500_DC_CLEAR_MASK, MALIDP500_DC_CONTROL);
	if (mode->flags & DISPLAY_FLAGS_HSYNC_HIGH)
		val |= MALIDP500_HSYNCPOL;
	if (mode->flags & DISPLAY_FLAGS_VSYNC_HIGH)
		val |= MALIDP500_VSYNCPOL;
	val |= MALIDP_DE_DEFAULT_PREFETCH_START;
	malidp_hw_setbits(hwdev, val, MALIDP500_DC_CONTROL);

	/*
	 * Mali-DP500 encodes the background color like this:
	 *    - red   @ MALIDP500_BGND_COLOR[12:0]
	 *    - green @ MALIDP500_BGND_COLOR[27:16]
	 *    - blue  @ (MALIDP500_BGND_COLOR + 4)[12:0]
	 */
	val = ((MALIDP_BGND_COLOR_G & 0xfff) << 16) |
	      (MALIDP_BGND_COLOR_R & 0xfff);
	malidp_hw_write(hwdev, val, MALIDP500_BGND_COLOR);
	malidp_hw_write(hwdev, MALIDP_BGND_COLOR_B, MALIDP500_BGND_COLOR + 4);

	val = MALIDP_DE_H_FRONTPORCH(mode->hfront_porch) |
		MALIDP_DE_H_BACKPORCH(mode->hback_porch);
	malidp_hw_write(hwdev, val, MALIDP500_TIMINGS_BASE + MALIDP_DE_H_TIMINGS);

	val = MALIDP500_DE_V_FRONTPORCH(mode->vfront_porch) |
		MALIDP_DE_V_BACKPORCH(mode->vback_porch);
	malidp_hw_write(hwdev, val, MALIDP500_TIMINGS_BASE + MALIDP_DE_V_TIMINGS);

	val = MALIDP_DE_H_SYNCWIDTH(mode->hsync_len) |
		MALIDP_DE_V_SYNCWIDTH(mode->vsync_len);
	malidp_hw_write(hwdev, val, MALIDP500_TIMINGS_BASE + MALIDP_DE_SYNC_WIDTH);

	val = MALIDP_DE_H_ACTIVE(mode->hactive) | MALIDP_DE_V_ACTIVE(mode->vactive);
	malidp_hw_write(hwdev, val, MALIDP500_TIMINGS_BASE + MALIDP_DE_HV_ACTIVE);

	if (mode->flags & DISPLAY_FLAGS_INTERLACED)
		malidp_hw_setbits(hwdev, MALIDP_DISP_FUNC_ILACED, MALIDP_DE_DISPLAY_FUNC);
	else
		malidp_hw_clearbits(hwdev, MALIDP_DISP_FUNC_ILACED, MALIDP_DE_DISPLAY_FUNC);
}

static int malidp500_rotmem_required(struct malidp_hw_device *hwdev, u16 w,
				     u16 h, u32 fmt, bool has_modifier)
{
	/* raw RGB888 or BGR888 can't be rotated */
	if ((fmt == DRM_FORMAT_RGB888 || fmt == DRM_FORMAT_BGR888) && !has_modifier)
		return -EINVAL;

	/*
	 * Each layer needs enough rotation memory to fit 8 lines
	 * worth of pixel data. Required size is then:
	 *    size = rotated_width * (bpp / 8) * 8;
	 */
	return w * drm_format_plane_cpp(fmt, 0) * 8;
}

static void malidp500_se_write_pp_coefftab(struct malidp_hw_device *hwdev,
					   u32 direction,
					   u16 addr,
					   u8 coeffs_id)
{
	int i;
	u16 scaling_control = MALIDP500_SE_CONTROL + MALIDP_SE_SCALING_CONTROL;

	malidp_hw_write(hwdev,
			direction | (addr & MALIDP_SE_COEFFTAB_ADDR_MASK),
			scaling_control + MALIDP_SE_COEFFTAB_ADDR);
	for (i = 0; i < ARRAY_SIZE(dp500_se_scaling_coeffs); ++i)
		malidp_hw_write(hwdev, MALIDP_SE_SET_COEFFTAB_DATA(
				dp500_se_scaling_coeffs[coeffs_id][i]),
				scaling_control + MALIDP_SE_COEFFTAB_DATA);
}

static int malidp500_se_set_scaling_coeffs(struct malidp_hw_device *hwdev,
					   struct malidp_se_config *se_config,
					   struct malidp_se_config *old_config)
{
	/* Get array indices into dp500_se_scaling_coeffs. */
	u8 h = (u8)se_config->hcoeff - 1;
	u8 v = (u8)se_config->vcoeff - 1;

	if (WARN_ON(h >= ARRAY_SIZE(dp500_se_scaling_coeffs) ||
		    v >= ARRAY_SIZE(dp500_se_scaling_coeffs)))
		return -EINVAL;

	if ((h == v) && (se_config->hcoeff != old_config->hcoeff ||
			 se_config->vcoeff != old_config->vcoeff)) {
		malidp500_se_write_pp_coefftab(hwdev,
					       (MALIDP_SE_V_COEFFTAB |
						MALIDP_SE_H_COEFFTAB),
					       0, v);
	} else {
		if (se_config->vcoeff != old_config->vcoeff)
			malidp500_se_write_pp_coefftab(hwdev,
						       MALIDP_SE_V_COEFFTAB,
						       0, v);
		if (se_config->hcoeff != old_config->hcoeff)
			malidp500_se_write_pp_coefftab(hwdev,
						       MALIDP_SE_H_COEFFTAB,
						       0, h);
	}

	return 0;
}

static long malidp500_se_calc_mclk(struct malidp_hw_device *hwdev,
				   struct malidp_se_config *se_config,
				   struct videomode *vm)
{
	unsigned long mclk;
	unsigned long pxlclk = vm->pixelclock; /* Hz */
	unsigned long htotal = vm->hactive + vm->hfront_porch +
			       vm->hback_porch + vm->hsync_len;
	unsigned long input_size = se_config->input_w * se_config->input_h;
	unsigned long a = 10;
	long ret;

	/*
	 * mclk = max(a, 1.5) * pxlclk
	 *
	 * To avoid float calculaiton, using 15 instead of 1.5 and div by
	 * 10 to get mclk.
	 */
	if (se_config->scale_enable) {
		a = 15 * input_size / (htotal * se_config->output_h);
		if (a < 15)
			a = 15;
	}
	mclk = a * pxlclk / 10;
	ret = clk_get_rate(hwdev->mclk);
	if (ret < mclk) {
		DRM_DEBUG_DRIVER("mclk requirement of %lu kHz can't be met.\n",
				 mclk / 1000);
		return -EINVAL;
	}
	return ret;
}

static int malidp500_enable_memwrite(struct malidp_hw_device *hwdev,
				     dma_addr_t *addrs, s32 *pitches,
				     int num_planes, u16 w, u16 h, u32 fmt_id,
				     const s16 *rgb2yuv_coeffs)
{
	u32 base = MALIDP500_SE_MEMWRITE_BASE;
	u32 de_base = malidp_get_block_base(hwdev, MALIDP_DE_BLOCK);

	/* enable the scaling engine block */
	malidp_hw_setbits(hwdev, MALIDP_SCALE_ENGINE_EN, de_base + MALIDP_DE_DISPLAY_FUNC);

	/* restart the writeback if already enabled */
	if (hwdev->mw_state != MW_NOT_ENABLED)
		hwdev->mw_state = MW_RESTART;
	else
		hwdev->mw_state = MW_START;

	malidp_hw_write(hwdev, fmt_id, base + MALIDP_MW_FORMAT);
	switch (num_planes) {
	case 2:
		malidp_hw_write(hwdev, lower_32_bits(addrs[1]), base + MALIDP_MW_P2_PTR_LOW);
		malidp_hw_write(hwdev, upper_32_bits(addrs[1]), base + MALIDP_MW_P2_PTR_HIGH);
		malidp_hw_write(hwdev, pitches[1], base + MALIDP_MW_P2_STRIDE);
		/* fall through */
	case 1:
		malidp_hw_write(hwdev, lower_32_bits(addrs[0]), base + MALIDP_MW_P1_PTR_LOW);
		malidp_hw_write(hwdev, upper_32_bits(addrs[0]), base + MALIDP_MW_P1_PTR_HIGH);
		malidp_hw_write(hwdev, pitches[0], base + MALIDP_MW_P1_STRIDE);
		break;
	default:
		WARN(1, "Invalid number of planes");
	}

	malidp_hw_write(hwdev, MALIDP_DE_H_ACTIVE(w) | MALIDP_DE_V_ACTIVE(h),
			MALIDP500_SE_MEMWRITE_OUT_SIZE);

	if (rgb2yuv_coeffs) {
		int i;

		for (i = 0; i < MALIDP_COLORADJ_NUM_COEFFS; i++) {
			malidp_hw_write(hwdev, rgb2yuv_coeffs[i],
					MALIDP500_SE_RGB_YUV_COEFFS + i * 4);
		}
	}

	malidp_hw_setbits(hwdev, MALIDP_SE_MEMWRITE_EN, MALIDP500_SE_CONTROL);

	return 0;
}

static void malidp500_disable_memwrite(struct malidp_hw_device *hwdev)
{
	u32 base = malidp_get_block_base(hwdev, MALIDP_DE_BLOCK);

	if (hwdev->mw_state == MW_START || hwdev->mw_state == MW_RESTART)
		hwdev->mw_state = MW_STOP;
	malidp_hw_clearbits(hwdev, MALIDP_SE_MEMWRITE_EN, MALIDP500_SE_CONTROL);
	malidp_hw_clearbits(hwdev, MALIDP_SCALE_ENGINE_EN, base + MALIDP_DE_DISPLAY_FUNC);
}

static void malidp500_select_igamma_table(struct malidp_hw_device *hwdev, u32 table_num)
{
	u32 base = 19 + 3 * table_num;
	WARN_ON(table_num >= MALIDP_NUM_IGAMMA_DP500);
	malidp_hw_write(hwdev, GENMASK(base + 2, base),
			hwdev->hw->map.coeffs_base +
			MALIDP_COEF_TABLE_ADDR);
}

static int malidp550_query_hw(struct malidp_hw_device *hwdev)
{
	u32 conf = malidp_hw_read(hwdev, MALIDP550_CONFIG_ID);
	u8 ln_size = (conf >> 4) & 0x3, rsize;

	hwdev->min_line_size = 2;

	switch (ln_size) {
	case 0:
		hwdev->max_line_size = SZ_2K;
		/* two banks of 64KB for rotation memory */
		rsize = 64;
		break;
	case 1:
		hwdev->max_line_size = SZ_4K;
		/* two banks of 128KB for rotation memory */
		rsize = 128;
		break;
	case 2:
		hwdev->max_line_size = 1280;
		/* two banks of 40KB for rotation memory */
		rsize = 40;
		break;
	case 3:
		/* reserved value */
		hwdev->max_line_size = 0;
		return -EINVAL;
	}

	hwdev->rotation_memory[0] = hwdev->rotation_memory[1] = rsize * SZ_1K;
	return 0;
}

static void malidp550_enter_config_mode(struct malidp_hw_device *hwdev)
{
	u32 status, count = 100;

	malidp_hw_setbits(hwdev, MALIDP550_DC_CONFIG_REQ, MALIDP550_DC_CONTROL);
	while (count) {
		status = malidp_hw_read(hwdev, hwdev->hw->map.dc_base + MALIDP_REG_STATUS);
		if ((status & MALIDP550_DC_CONFIG_REQ) == MALIDP550_DC_CONFIG_REQ)
			break;
		/*
		 * entering config mode can take as long as the rendering
		 * of a full frame, hence the long sleep here
		 */
		usleep_range(1000, 10000);
		count--;
	}
	WARN(count == 0, "timeout while entering config mode");
}

static void malidp550_leave_config_mode(struct malidp_hw_device *hwdev)
{
	u32 status, count = 100;

	malidp_hw_clearbits(hwdev, MALIDP_CFG_VALID, MALIDP550_CONFIG_VALID);
	malidp_hw_clearbits(hwdev, MALIDP550_DC_CONFIG_REQ, MALIDP550_DC_CONTROL);
	while (count) {
		status = malidp_hw_read(hwdev, hwdev->hw->map.dc_base + MALIDP_REG_STATUS);
		if ((status & MALIDP550_DC_CONFIG_REQ) == 0)
			break;
		usleep_range(100, 1000);
		count--;
	}
	WARN(count == 0, "timeout while leaving config mode");
}

static bool malidp550_in_config_mode(struct malidp_hw_device *hwdev)
{
	u32 status;

	status = malidp_hw_read(hwdev, hwdev->hw->map.dc_base + MALIDP_REG_STATUS);
	if ((status & MALIDP550_DC_CONFIG_REQ) == MALIDP550_DC_CONFIG_REQ)
		return true;

	return false;
}

static void malidp550_set_config_valid(struct malidp_hw_device *hwdev, u8 value)
{
	if (value)
		malidp_hw_setbits(hwdev, MALIDP_CFG_VALID, MALIDP550_CONFIG_VALID);
	else
		malidp_hw_clearbits(hwdev, MALIDP_CFG_VALID, MALIDP550_CONFIG_VALID);
}

static void malidp550_modeset(struct malidp_hw_device *hwdev, struct videomode *mode)
{
	u32 val = MALIDP_DE_DEFAULT_PREFETCH_START;

	malidp_hw_write(hwdev, hwdev->output_color_depth,
		hwdev->hw->map.out_depth_base);
	malidp_hw_write(hwdev, val, MALIDP550_DE_CONTROL);
	/*
	 * Mali-DP550 and Mali-DP650 encode the background color like this:
	 *   - red   @ MALIDP550_DE_BGND_COLOR[23:16]
	 *   - green @ MALIDP550_DE_BGND_COLOR[15:8]
	 *   - blue  @ MALIDP550_DE_BGND_COLOR[7:0]
	 *
	 * We need to truncate the least significant 4 bits from the default
	 * MALIDP_BGND_COLOR_x values
	 */
	val = (((MALIDP_BGND_COLOR_R >> 4) & 0xff) << 16) |
	      (((MALIDP_BGND_COLOR_G >> 4) & 0xff) << 8) |
	      ((MALIDP_BGND_COLOR_B >> 4) & 0xff);
	malidp_hw_write(hwdev, val, MALIDP550_DE_BGND_COLOR);

	val = MALIDP_DE_H_FRONTPORCH(mode->hfront_porch) |
		MALIDP_DE_H_BACKPORCH(mode->hback_porch);
	malidp_hw_write(hwdev, val, MALIDP550_TIMINGS_BASE + MALIDP_DE_H_TIMINGS);

	val = MALIDP550_DE_V_FRONTPORCH(mode->vfront_porch) |
		MALIDP_DE_V_BACKPORCH(mode->vback_porch);
	malidp_hw_write(hwdev, val, MALIDP550_TIMINGS_BASE + MALIDP_DE_V_TIMINGS);

	val = MALIDP_DE_H_SYNCWIDTH(mode->hsync_len) |
		MALIDP_DE_V_SYNCWIDTH(mode->vsync_len);
	if (mode->flags & DISPLAY_FLAGS_HSYNC_HIGH)
		val |= MALIDP550_HSYNCPOL;
	if (mode->flags & DISPLAY_FLAGS_VSYNC_HIGH)
		val |= MALIDP550_VSYNCPOL;
	malidp_hw_write(hwdev, val, MALIDP550_TIMINGS_BASE + MALIDP_DE_SYNC_WIDTH);

	val = MALIDP_DE_H_ACTIVE(mode->hactive) | MALIDP_DE_V_ACTIVE(mode->vactive);
	malidp_hw_write(hwdev, val, MALIDP550_TIMINGS_BASE + MALIDP_DE_HV_ACTIVE);

	if (mode->flags & DISPLAY_FLAGS_INTERLACED)
		malidp_hw_setbits(hwdev, MALIDP_DISP_FUNC_ILACED, MALIDP_DE_DISPLAY_FUNC);
	else
		malidp_hw_clearbits(hwdev, MALIDP_DISP_FUNC_ILACED, MALIDP_DE_DISPLAY_FUNC);
}

static int malidp550_rotmem_required(struct malidp_hw_device *hwdev, u16 w,
				     u16 h, u32 fmt, bool has_modifier)
{
	u32 bytes_per_col;

	/* raw RGB888 or BGR888 can't be rotated */
	if ((fmt == DRM_FORMAT_RGB888 || fmt == DRM_FORMAT_BGR888) && !has_modifier)
		return -EINVAL;

	switch (fmt) {
	/* 8 lines at 4 bytes per pixel */
	case DRM_FORMAT_ARGB2101010:
	case DRM_FORMAT_ABGR2101010:
	case DRM_FORMAT_RGBA1010102:
	case DRM_FORMAT_BGRA1010102:
	case DRM_FORMAT_ARGB8888:
	case DRM_FORMAT_ABGR8888:
	case DRM_FORMAT_RGBA8888:
	case DRM_FORMAT_BGRA8888:
	case DRM_FORMAT_XRGB8888:
	case DRM_FORMAT_XBGR8888:
	case DRM_FORMAT_RGBX8888:
	case DRM_FORMAT_BGRX8888:
	case DRM_FORMAT_RGB888:
	case DRM_FORMAT_BGR888:
	case DRM_FORMAT_XYUV8888:
	case DRM_FORMAT_XVYU2101010:
	/* 16 lines at 2 bytes per pixel */
	case DRM_FORMAT_RGBA5551:
	case DRM_FORMAT_ABGR1555:
	case DRM_FORMAT_RGB565:
	case DRM_FORMAT_BGR565:
	case DRM_FORMAT_UYVY:
	case DRM_FORMAT_YUYV:
	case DRM_FORMAT_X0L0:
	case DRM_FORMAT_X0L2:
		bytes_per_col = 32;
		break;
	/* 16 lines at 1.5 bytes per pixel */
	case DRM_FORMAT_NV12:
	case DRM_FORMAT_YUV420:
		bytes_per_col = 24;
		break;
	/* 16 lines at 3 bytes per pixel */
	case DRM_FORMAT_P010:
		bytes_per_col = 48;
		break;
	default:
		return -EINVAL;
	}

	return w * bytes_per_col;
}

static int malidp550_se_set_scaling_coeffs(struct malidp_hw_device *hwdev,
					   struct malidp_se_config *se_config,
					   struct malidp_se_config *old_config)
{
	u32 mask = MALIDP550_SE_CTL_VCSEL(MALIDP550_SE_CTL_SEL_MASK) |
		   MALIDP550_SE_CTL_HCSEL(MALIDP550_SE_CTL_SEL_MASK);
	u32 new_value = MALIDP550_SE_CTL_VCSEL(se_config->vcoeff) |
			MALIDP550_SE_CTL_HCSEL(se_config->hcoeff);

	malidp_hw_clearbits(hwdev, mask, MALIDP550_SE_CONTROL);
	malidp_hw_setbits(hwdev, new_value, MALIDP550_SE_CONTROL);
	return 0;
}

static long malidp550_se_calc_mclk(struct malidp_hw_device *hwdev,
				   struct malidp_se_config *se_config,
				   struct videomode *vm)
{
	unsigned long mclk;
	unsigned long pxlclk = vm->pixelclock;
	unsigned long htotal = vm->hactive + vm->hfront_porch +
			       vm->hback_porch + vm->hsync_len;
	unsigned long numerator = 1, denominator = 1;
	long ret;

	if (se_config->scale_enable) {
		numerator = max(se_config->input_w, se_config->output_w) *
			    se_config->input_h;
		numerator += se_config->output_w *
			     (se_config->output_h -
			      min(se_config->input_h, se_config->output_h));
		denominator = (htotal - 2) * se_config->output_h;
	}

	/* mclk can't be slower than pxlclk. */
	if (numerator < denominator)
		numerator = denominator = 1;
	mclk = (pxlclk * numerator) / denominator;
	ret = clk_get_rate(hwdev->mclk);
	if (ret < mclk) {
		DRM_DEBUG_DRIVER("mclk requirement of %lu kHz can't be met.\n",
				 mclk / 1000);
		return -EINVAL;
	}
	return ret;
}

static int malidp550_enable_memwrite(struct malidp_hw_device *hwdev,
				     dma_addr_t *addrs, s32 *pitches,
				     int num_planes, u16 w, u16 h, u32 fmt_id,
				     const s16 *rgb2yuv_coeffs)
{
	u32 base = MALIDP550_SE_MEMWRITE_BASE;
	u32 de_base = malidp_get_block_base(hwdev, MALIDP_DE_BLOCK);

	/* enable the scaling engine block */
	malidp_hw_setbits(hwdev, MALIDP_SCALE_ENGINE_EN, de_base + MALIDP_DE_DISPLAY_FUNC);

	hwdev->mw_state = MW_ONESHOT;

	malidp_hw_write(hwdev, fmt_id, base + MALIDP_MW_FORMAT);
	switch (num_planes) {
	case 2:
		malidp_hw_write(hwdev, lower_32_bits(addrs[1]), base + MALIDP_MW_P2_PTR_LOW);
		malidp_hw_write(hwdev, upper_32_bits(addrs[1]), base + MALIDP_MW_P2_PTR_HIGH);
		malidp_hw_write(hwdev, pitches[1], base + MALIDP_MW_P2_STRIDE);
		/* fall through */
	case 1:
		malidp_hw_write(hwdev, lower_32_bits(addrs[0]), base + MALIDP_MW_P1_PTR_LOW);
		malidp_hw_write(hwdev, upper_32_bits(addrs[0]), base + MALIDP_MW_P1_PTR_HIGH);
		malidp_hw_write(hwdev, pitches[0], base + MALIDP_MW_P1_STRIDE);
		break;
	default:
		WARN(1, "Invalid number of planes");
	}

	malidp_hw_write(hwdev, MALIDP_DE_H_ACTIVE(w) | MALIDP_DE_V_ACTIVE(h),
			MALIDP550_SE_MEMWRITE_OUT_SIZE);
	malidp_hw_setbits(hwdev, MALIDP550_SE_MEMWRITE_ONESHOT | MALIDP_SE_MEMWRITE_EN,
			  MALIDP550_SE_CONTROL);

	if (rgb2yuv_coeffs) {
		int i;

		for (i = 0; i < MALIDP_COLORADJ_NUM_COEFFS; i++) {
			malidp_hw_write(hwdev, rgb2yuv_coeffs[i],
					MALIDP550_SE_RGB_YUV_COEFFS + i * 4);
		}
	}

	return 0;
}

static void malidp550_disable_memwrite(struct malidp_hw_device *hwdev)
{
	u32 base = malidp_get_block_base(hwdev, MALIDP_DE_BLOCK);

	malidp_hw_clearbits(hwdev, MALIDP550_SE_MEMWRITE_ONESHOT | MALIDP_SE_MEMWRITE_EN,
			    MALIDP550_SE_CONTROL);
	malidp_hw_clearbits(hwdev, MALIDP_SCALE_ENGINE_EN, base + MALIDP_DE_DISPLAY_FUNC);
}

static void malidp550_select_igamma_table(struct malidp_hw_device *hwdev, u32 table_num)
{
	WARN_ON(table_num >= MALIDP_NUM_IGAMMA_DP550);
	malidp_hw_write(hwdev, BIT(20 + table_num),
			hwdev->hw->map.coeffs_base +
			MALIDP_COEF_TABLE_ADDR);
}

static int malidp650_query_hw(struct malidp_hw_device *hwdev)
{
	u32 conf = malidp_hw_read(hwdev, MALIDP550_CONFIG_ID);
	u8 ln_size = (conf >> 4) & 0x3, rsize;

	hwdev->min_line_size = 4;

	switch (ln_size) {
	case 0:
	case 2:
		/* reserved values */
		hwdev->max_line_size = 0;
		return -EINVAL;
	case 1:
		hwdev->max_line_size = SZ_4K;
		/* two banks of 128KB for rotation memory */
		rsize = 128;
		break;
	case 3:
		hwdev->max_line_size = 2560;
		/* two banks of 80KB for rotation memory */
		rsize = 80;
	}

	hwdev->rotation_memory[0] = hwdev->rotation_memory[1] = rsize * SZ_1K;
	return 0;
}

const struct malidp_hw malidp_device[MALIDP_MAX_DEVICES] = {
	[MALIDP_500] = {
		.map = {
			.coeffs_base = MALIDP500_COEFFS_BASE,
			.se_base = MALIDP500_SE_BASE,
			.dc_base = MALIDP500_DC_BASE,
			.out_depth_base = MALIDP500_OUTPUT_DEPTH,
			.features = 0,	/* no CLEARIRQ register */
			.n_layers = ARRAY_SIZE(malidp500_layers),
			.layers = malidp500_layers,
			.de_irq_map = {
				.irq_mask = MALIDP_DE_IRQ_UNDERRUN |
					    MALIDP500_DE_IRQ_AXI_ERR |
					    MALIDP500_DE_IRQ_VSYNC |
					    MALIDP500_DE_IRQ_GLOBAL,
				.vsync_irq = MALIDP500_DE_IRQ_VSYNC,
				.err_mask = MALIDP_DE_IRQ_UNDERRUN |
					    MALIDP500_DE_IRQ_AXI_ERR |
					    MALIDP500_DE_IRQ_SATURATION,
			},
			.se_irq_map = {
				.irq_mask = MALIDP500_SE_IRQ_CONF_MODE |
					    MALIDP500_SE_IRQ_CONF_VALID |
					    MALIDP500_SE_IRQ_GLOBAL,
				.vsync_irq = MALIDP500_SE_IRQ_CONF_VALID,
				.err_mask = MALIDP500_SE_IRQ_INIT_BUSY |
					    MALIDP500_SE_IRQ_AXI_ERROR |
					    MALIDP500_SE_IRQ_OVERRUN,
			},
			.dc_irq_map = {
				.irq_mask = MALIDP500_DE_IRQ_CONF_VALID,
				.vsync_irq = MALIDP500_DE_IRQ_CONF_VALID,
			},
			.pixel_formats = malidp500_de_formats,
			.n_pixel_formats = ARRAY_SIZE(malidp500_de_formats),
			.bus_align_bytes = 8,
		},
		.query_hw = malidp500_query_hw,
		.enter_config_mode = malidp500_enter_config_mode,
		.leave_config_mode = malidp500_leave_config_mode,
		.in_config_mode = malidp500_in_config_mode,
		.set_config_valid = malidp500_set_config_valid,
		.modeset = malidp500_modeset,
		.rotmem_required = malidp500_rotmem_required,
		.se_set_scaling_coeffs = malidp500_se_set_scaling_coeffs,
		.se_calc_mclk = malidp500_se_calc_mclk,
		.enable_memwrite = malidp500_enable_memwrite,
		.disable_memwrite = malidp500_disable_memwrite,
		.select_igamma_table = malidp500_select_igamma_table,
		.features = MALIDP_DEVICE_LV_HAS_3_STRIDES,
	},
	[MALIDP_550] = {
		.map = {
			.coeffs_base = MALIDP550_COEFFS_BASE,
			.se_base = MALIDP550_SE_BASE,
			.dc_base = MALIDP550_DC_BASE,
			.out_depth_base = MALIDP550_DE_OUTPUT_DEPTH,
			.features = MALIDP_REGMAP_HAS_CLEARIRQ | MALIDP_DEVICE_AFBC_SUPPORT_SPLIT | AFBC_SUPPORT_SPLIT_WITH_YUV_420_10,
			.n_layers = ARRAY_SIZE(malidp550_layers),
			.layers = malidp550_layers,
			.de_irq_map = {
				.irq_mask = MALIDP_DE_IRQ_UNDERRUN |
					    MALIDP550_DE_IRQ_VSYNC,
				.vsync_irq = MALIDP550_DE_IRQ_VSYNC,
				.err_mask = MALIDP_DE_IRQ_UNDERRUN |
					    MALIDP550_DE_IRQ_SATURATION |
					    MALIDP550_DE_IRQ_AXI_ERR,
			},
			.se_irq_map = {
				.irq_mask = MALIDP550_SE_IRQ_EOW,
				.vsync_irq = MALIDP550_SE_IRQ_EOW,
				.err_mask  = MALIDP550_SE_IRQ_AXI_ERR |
					     MALIDP550_SE_IRQ_OVR |
					     MALIDP550_SE_IRQ_IBSY,
			},
			.dc_irq_map = {
				.irq_mask = MALIDP550_DC_IRQ_CONF_VALID |
					    MALIDP550_DC_IRQ_SE,
				.vsync_irq = MALIDP550_DC_IRQ_CONF_VALID,
			},
			.pixel_formats = malidp550_de_formats,
			.n_pixel_formats = ARRAY_SIZE(malidp550_de_formats),
			.bus_align_bytes = 8,
		},
		.query_hw = malidp550_query_hw,
		.enter_config_mode = malidp550_enter_config_mode,
		.leave_config_mode = malidp550_leave_config_mode,
		.in_config_mode = malidp550_in_config_mode,
		.set_config_valid = malidp550_set_config_valid,
		.modeset = malidp550_modeset,
		.rotmem_required = malidp550_rotmem_required,
		.se_set_scaling_coeffs = malidp550_se_set_scaling_coeffs,
		.se_calc_mclk = malidp550_se_calc_mclk,
		.enable_memwrite = malidp550_enable_memwrite,
		.disable_memwrite = malidp550_disable_memwrite,
		.select_igamma_table = malidp550_select_igamma_table,
		.features = MALIDP_DEVICE_HAS_3_IGAMMA,
	},
	[MALIDP_650] = {
		.map = {
			.coeffs_base = MALIDP550_COEFFS_BASE,
			.se_base = MALIDP550_SE_BASE,
			.dc_base = MALIDP550_DC_BASE,
			.out_depth_base = MALIDP550_DE_OUTPUT_DEPTH,
<<<<<<< HEAD
			.features = MALIDP_REGMAP_HAS_CLEARIRQ,
=======
			.features = MALIDP_REGMAP_HAS_CLEARIRQ | MALIDP_DEVICE_AFBC_SUPPORT_SPLIT,
>>>>>>> 74e61642
			.n_layers = ARRAY_SIZE(malidp650_layers),
			.layers = malidp650_layers,
			.de_irq_map = {
				.irq_mask = MALIDP_DE_IRQ_UNDERRUN |
					    MALIDP650_DE_IRQ_DRIFT |
					    MALIDP550_DE_IRQ_VSYNC,
				.vsync_irq = MALIDP550_DE_IRQ_VSYNC,
				.err_mask = MALIDP_DE_IRQ_UNDERRUN |
					    MALIDP650_DE_IRQ_DRIFT |
					    MALIDP550_DE_IRQ_SATURATION |
					    MALIDP550_DE_IRQ_AXI_ERR |
					    MALIDP650_DE_IRQ_ACEV1 |
					    MALIDP650_DE_IRQ_ACEV2 |
					    MALIDP650_DE_IRQ_ACEG |
					    MALIDP650_DE_IRQ_AXIEP,
			},
			.se_irq_map = {
				.irq_mask = MALIDP550_SE_IRQ_EOW,
				.vsync_irq = MALIDP550_SE_IRQ_EOW,
				.err_mask = MALIDP550_SE_IRQ_AXI_ERR |
					    MALIDP550_SE_IRQ_OVR |
					    MALIDP550_SE_IRQ_IBSY,
			},
			.dc_irq_map = {
				.irq_mask = MALIDP550_DC_IRQ_CONF_VALID |
					    MALIDP550_DC_IRQ_SE,
				.vsync_irq = MALIDP550_DC_IRQ_CONF_VALID,
			},
			.pixel_formats = malidp650_de_formats,
			.n_pixel_formats = ARRAY_SIZE(malidp650_de_formats),
			.bus_align_bytes = 16,
		},
		.query_hw = malidp650_query_hw,
		.enter_config_mode = malidp550_enter_config_mode,
		.leave_config_mode = malidp550_leave_config_mode,
		.in_config_mode = malidp550_in_config_mode,
		.set_config_valid = malidp550_set_config_valid,
		.modeset = malidp550_modeset,
		.rotmem_required = malidp550_rotmem_required,
		.se_set_scaling_coeffs = malidp550_se_set_scaling_coeffs,
		.se_calc_mclk = malidp550_se_calc_mclk,
		.enable_memwrite = malidp550_enable_memwrite,
		.disable_memwrite = malidp550_disable_memwrite,
		.select_igamma_table = malidp550_select_igamma_table,
		.features = MALIDP_DEVICE_HAS_3_IGAMMA,
	},
};

u8 malidp_hw_get_format_id(const struct malidp_hw_regmap *map,
			   u8 layer_id, u32 format)
{
	unsigned int i;

	for (i = 0; i < map->n_pixel_formats; i++) {
		if (((map->pixel_formats[i].layer & layer_id) == layer_id) &&
		    (map->pixel_formats[i].format == format))
			return map->pixel_formats[i].id;
	}

	return MALIDP_INVALID_FORMAT_ID;
}

bool malidp_hw_format_is_linear_only(u32 format)
{
	switch (format) {
		case DRM_FORMAT_ARGB2101010 :
		case DRM_FORMAT_RGBA1010102 :
		case DRM_FORMAT_BGRA1010102 :
		case DRM_FORMAT_ARGB8888 :
		case DRM_FORMAT_RGBA8888 :
		case DRM_FORMAT_BGRA8888 :
		case DRM_FORMAT_XBGR8888 :
		case DRM_FORMAT_XRGB8888 :
		case DRM_FORMAT_RGBX8888 :
		case DRM_FORMAT_BGRX8888 :
		case DRM_FORMAT_RGB888 :
		case DRM_FORMAT_RGB565 :
		case DRM_FORMAT_ARGB1555 :
		case DRM_FORMAT_RGBA5551 :
		case DRM_FORMAT_BGRA5551 :
			return true;
		default :
			return false;
	}
}

static void malidp_hw_clear_irq(struct malidp_hw_device *hwdev, u8 block, u32 irq)
{
	u32 base = malidp_get_block_base(hwdev, block);

	if (hwdev->hw->map.features & MALIDP_REGMAP_HAS_CLEARIRQ)
		malidp_hw_write(hwdev, irq, base + MALIDP_REG_CLEARIRQ);
	else
		malidp_hw_write(hwdev, irq, base + MALIDP_REG_STATUS);
}

static irqreturn_t malidp_de_irq(int irq, void *arg)
{
	struct drm_device *drm = arg;
	struct malidp_drm *malidp = drm->dev_private;
	struct malidp_hw_device *hwdev;
	struct malidp_hw *hw;
	const struct malidp_irq_map *de;
	u32 status, mask, dc_status;
	irqreturn_t ret = IRQ_NONE;

	hwdev = malidp->dev;
	hw = hwdev->hw;
	de = &hw->map.de_irq_map;

	/*
	 * if we are suspended it is likely that we were invoked because
	 * we share an interrupt line with some other driver, don't try
	 * to read the hardware registers
	 */
	if (hwdev->pm_suspended)
		return IRQ_NONE;

	/* first handle the config valid IRQ */
	dc_status = malidp_hw_read(hwdev, hw->map.dc_base + MALIDP_REG_STATUS);
	if (dc_status & hw->map.dc_irq_map.vsync_irq) {
		malidp_hw_clear_irq(hwdev, MALIDP_DC_BLOCK, dc_status);
		/* do we have a page flip event? */
		if (malidp->event != NULL) {
			spin_lock(&drm->event_lock);
			drm_crtc_send_vblank_event(&malidp->crtc, malidp->event);
			malidp->event = NULL;
			spin_unlock(&drm->event_lock);
		}
		atomic_set(&malidp->config_valid, MALIDP_CONFIG_VALID_DONE);
		ret = IRQ_WAKE_THREAD;
	}

	status = malidp_hw_read(hwdev, MALIDP_REG_STATUS);
	if (!(status & de->irq_mask))
		return ret;

	mask = malidp_hw_read(hwdev, MALIDP_REG_MASKIRQ);
	/* keep the status of the enabled interrupts, plus the error bits */
	status &= (mask | de->err_mask);
	if ((status & de->vsync_irq) && malidp->crtc.enabled)
		drm_crtc_handle_vblank(&malidp->crtc);

#ifdef CONFIG_DEBUG_FS
	if (status & de->err_mask) {
		malidp_error(malidp, &malidp->de_errors, status,
			     drm_crtc_vblank_count(&malidp->crtc));
	}
#endif
	malidp_hw_clear_irq(hwdev, MALIDP_DE_BLOCK, status);

	return (ret == IRQ_NONE) ? IRQ_HANDLED : ret;
}

static irqreturn_t malidp_de_irq_thread_handler(int irq, void *arg)
{
	struct drm_device *drm = arg;
	struct malidp_drm *malidp = drm->dev_private;

	wake_up(&malidp->wq);

	return IRQ_HANDLED;
}

void malidp_de_irq_hw_init(struct malidp_hw_device *hwdev)
{
	/* ensure interrupts are disabled */
	malidp_hw_disable_irq(hwdev, MALIDP_DE_BLOCK, 0xffffffff);
	malidp_hw_clear_irq(hwdev, MALIDP_DE_BLOCK, 0xffffffff);
	malidp_hw_disable_irq(hwdev, MALIDP_DC_BLOCK, 0xffffffff);
	malidp_hw_clear_irq(hwdev, MALIDP_DC_BLOCK, 0xffffffff);

	/* first enable the DC block IRQs */
	malidp_hw_enable_irq(hwdev, MALIDP_DC_BLOCK,
			     hwdev->hw->map.dc_irq_map.irq_mask);

	/* now enable the DE block IRQs */
	malidp_hw_enable_irq(hwdev, MALIDP_DE_BLOCK,
			     hwdev->hw->map.de_irq_map.irq_mask);
}

int malidp_de_irq_init(struct drm_device *drm, int irq)
{
	struct malidp_drm *malidp = drm->dev_private;
	struct malidp_hw_device *hwdev = malidp->dev;
	int ret;

	/* ensure interrupts are disabled */
	malidp_hw_disable_irq(hwdev, MALIDP_DE_BLOCK, 0xffffffff);
	malidp_hw_clear_irq(hwdev, MALIDP_DE_BLOCK, 0xffffffff);
	malidp_hw_disable_irq(hwdev, MALIDP_DC_BLOCK, 0xffffffff);
	malidp_hw_clear_irq(hwdev, MALIDP_DC_BLOCK, 0xffffffff);

	ret = devm_request_threaded_irq(drm->dev, irq, malidp_de_irq,
					malidp_de_irq_thread_handler,
					IRQF_SHARED, "malidp-de", drm);
	if (ret < 0) {
		DRM_ERROR("failed to install DE IRQ handler\n");
		return ret;
	}

	malidp_de_irq_hw_init(hwdev);

	return 0;
}

void malidp_de_irq_fini(struct malidp_hw_device *hwdev)
{
	malidp_hw_disable_irq(hwdev, MALIDP_DE_BLOCK,
			      hwdev->hw->map.de_irq_map.irq_mask);
	malidp_hw_disable_irq(hwdev, MALIDP_DC_BLOCK,
			      hwdev->hw->map.dc_irq_map.irq_mask);
}

static irqreturn_t malidp_se_irq(int irq, void *arg)
{
	struct drm_device *drm = arg;
	struct malidp_drm *malidp = drm->dev_private;
	struct malidp_hw_device *hwdev = malidp->dev;
	struct malidp_hw *hw = hwdev->hw;
	const struct malidp_irq_map *se = &hw->map.se_irq_map;
	u32 status, mask;

	/*
	 * if we are suspended it is likely that we were invoked because
	 * we share an interrupt line with some other driver, don't try
	 * to read the hardware registers
	 */
	if (hwdev->pm_suspended)
		return IRQ_NONE;

	status = malidp_hw_read(hwdev, hw->map.se_base + MALIDP_REG_STATUS);
	if (!(status & (se->irq_mask | se->err_mask)))
		return IRQ_NONE;

#ifdef CONFIG_DEBUG_FS
	if (status & se->err_mask)
		malidp_error(malidp, &malidp->se_errors, status,
			     drm_crtc_vblank_count(&malidp->crtc));
#endif
	mask = malidp_hw_read(hwdev, hw->map.se_base + MALIDP_REG_MASKIRQ);
	status &= mask;

	if (status & se->vsync_irq) {
		switch (hwdev->mw_state) {
		case MW_ONESHOT:
			drm_writeback_signal_completion(&malidp->mw_connector, 0);
			break;
		case MW_STOP:
			drm_writeback_signal_completion(&malidp->mw_connector, 0);
			/* disable writeback after stop */
			hwdev->mw_state = MW_NOT_ENABLED;
			break;
		case MW_RESTART:
			drm_writeback_signal_completion(&malidp->mw_connector, 0);
			/* fall through to a new start */
		case MW_START:
			/* writeback started, need to emulate one-shot mode */
			hw->disable_memwrite(hwdev);
			/*
			 * only set config_valid HW bit if there is no other update
			 * in progress or if we raced ahead of the DE IRQ handler
			 * and config_valid flag will not be update until later
			 */
			status = malidp_hw_read(hwdev, hw->map.dc_base + MALIDP_REG_STATUS);
			if ((atomic_read(&malidp->config_valid) != MALIDP_CONFIG_START) ||
			    (status & hw->map.dc_irq_map.vsync_irq))
				hw->set_config_valid(hwdev, 1);
			break;
		}
	}

	malidp_hw_clear_irq(hwdev, MALIDP_SE_BLOCK, status);

	return IRQ_HANDLED;
}

void malidp_se_irq_hw_init(struct malidp_hw_device *hwdev)
{
	/* ensure interrupts are disabled */
	malidp_hw_disable_irq(hwdev, MALIDP_SE_BLOCK, 0xffffffff);
	malidp_hw_clear_irq(hwdev, MALIDP_SE_BLOCK, 0xffffffff);

	malidp_hw_enable_irq(hwdev, MALIDP_SE_BLOCK,
			     hwdev->hw->map.se_irq_map.irq_mask);
}

static irqreturn_t malidp_se_irq_thread_handler(int irq, void *arg)
{
	return IRQ_HANDLED;
}

int malidp_se_irq_init(struct drm_device *drm, int irq)
{
	struct malidp_drm *malidp = drm->dev_private;
	struct malidp_hw_device *hwdev = malidp->dev;
	int ret;

	/* ensure interrupts are disabled */
	malidp_hw_disable_irq(hwdev, MALIDP_SE_BLOCK, 0xffffffff);
	malidp_hw_clear_irq(hwdev, MALIDP_SE_BLOCK, 0xffffffff);

	ret = devm_request_threaded_irq(drm->dev, irq, malidp_se_irq,
					malidp_se_irq_thread_handler,
					IRQF_SHARED, "malidp-se", drm);
	if (ret < 0) {
		DRM_ERROR("failed to install SE IRQ handler\n");
		return ret;
	}

	hwdev->mw_state = MW_NOT_ENABLED;
	malidp_se_irq_hw_init(hwdev);

	return 0;
}

void malidp_se_irq_fini(struct malidp_hw_device *hwdev)
{
	malidp_hw_disable_irq(hwdev, MALIDP_SE_BLOCK,
			      hwdev->hw->map.se_irq_map.irq_mask);
}<|MERGE_RESOLUTION|>--- conflicted
+++ resolved
@@ -94,38 +94,42 @@
 
 static const struct malidp_layer malidp500_layers[] = {
 	{ DE_VIDEO1, MALIDP500_DE_LV_BASE, MALIDP500_DE_LV_PTR_BASE,
-		MALIDP_DE_LV_STRIDE0, MALIDP500_LV_YUV2RGB, ROTATE_ANY,
+		MALIDP_DE_LV_STRIDE0, MALIDP500_LV_YUV2RGB, 0, ROTATE_ANY,
 		MALIDP500_DE_LV_AD_CTRL },
 	{ DE_GRAPHICS1, MALIDP500_DE_LG1_BASE, MALIDP500_DE_LG1_PTR_BASE,
-		MALIDP_DE_LG_STRIDE, 0, ROTATE_ANY, MALIDP500_DE_LG1_AD_CTRL },
+		MALIDP_DE_LG_STRIDE, 0, 0, ROTATE_ANY, MALIDP500_DE_LG1_AD_CTRL },
 	{ DE_GRAPHICS2, MALIDP500_DE_LG2_BASE, MALIDP500_DE_LG2_PTR_BASE,
-		MALIDP_DE_LG_STRIDE, 0, ROTATE_ANY, MALIDP500_DE_LG2_AD_CTRL },
+		MALIDP_DE_LG_STRIDE, 0, 0, ROTATE_ANY, MALIDP500_DE_LG2_AD_CTRL },
 };
 
 static const struct malidp_layer malidp550_layers[] = {
 	{ DE_VIDEO1, MALIDP550_DE_LV1_BASE, MALIDP550_DE_LV1_PTR_BASE,
-		MALIDP_DE_LV_STRIDE0, MALIDP550_LV_YUV2RGB, ROTATE_ANY,
+		MALIDP_DE_LV_STRIDE0, MALIDP550_LV_YUV2RGB, 0, ROTATE_ANY,
 		MALIDP550_DE_LV1_AD_CTRL },
 	{ DE_GRAPHICS1, MALIDP550_DE_LG_BASE, MALIDP550_DE_LG_PTR_BASE,
-		MALIDP_DE_LG_STRIDE, 0, ROTATE_ANY, MALIDP550_DE_LG_AD_CTRL },
+		MALIDP_DE_LG_STRIDE, 0, 0, ROTATE_ANY, MALIDP550_DE_LG_AD_CTRL },
 	{ DE_VIDEO2, MALIDP550_DE_LV2_BASE, MALIDP550_DE_LV2_PTR_BASE,
-		MALIDP_DE_LV_STRIDE0, MALIDP550_LV_YUV2RGB, ROTATE_ANY,
+		MALIDP_DE_LV_STRIDE0, MALIDP550_LV_YUV2RGB, 0, ROTATE_ANY,
 		MALIDP550_DE_LV2_AD_CTRL },
 	{ DE_SMART, MALIDP550_DE_LS_BASE, MALIDP550_DE_LS_PTR_BASE,
-		MALIDP550_DE_LS_R1_STRIDE, 0, ROTATE_NONE, 0 },
+		MALIDP550_DE_LS_R1_STRIDE, 0, 0, ROTATE_NONE, 0 },
 };
 
 static const struct malidp_layer malidp650_layers[] = {
 	{ DE_VIDEO1, MALIDP550_DE_LV1_BASE, MALIDP550_DE_LV1_PTR_BASE,
-		MALIDP_DE_LV_STRIDE0, MALIDP550_LV_YUV2RGB, ROTATE_ANY,
+		MALIDP_DE_LV_STRIDE0, MALIDP550_LV_YUV2RGB,
+		MALIDP650_DE_LV_MMU_CTRL, ROTATE_ANY,
 		MALIDP550_DE_LV1_AD_CTRL },
 	{ DE_GRAPHICS1, MALIDP550_DE_LG_BASE, MALIDP550_DE_LG_PTR_BASE,
-		MALIDP_DE_LG_STRIDE, 0, ROTATE_COMPRESSED, MALIDP550_DE_LG_AD_CTRL },
+		MALIDP_DE_LG_STRIDE, 0, MALIDP650_DE_LG_MMU_CTRL,
+		ROTATE_COMPRESSED, MALIDP550_DE_LG_AD_CTRL },
 	{ DE_VIDEO2, MALIDP550_DE_LV2_BASE, MALIDP550_DE_LV2_PTR_BASE,
-		MALIDP_DE_LV_STRIDE0, MALIDP550_LV_YUV2RGB, ROTATE_ANY,
+		MALIDP_DE_LV_STRIDE0, MALIDP550_LV_YUV2RGB,
+		MALIDP650_DE_LV_MMU_CTRL, ROTATE_ANY,
 		MALIDP550_DE_LV2_AD_CTRL },
 	{ DE_SMART, MALIDP550_DE_LS_BASE, MALIDP550_DE_LS_PTR_BASE,
-		MALIDP550_DE_LS_R1_STRIDE, 0, ROTATE_NONE, 0 },
+		MALIDP550_DE_LS_R1_STRIDE, 0, MALIDP650_DE_LS_MMU_CTRL,
+		ROTATE_NONE, 0 },
 };
 
 const u64 malidp_format_modifiers[] = {
@@ -153,19 +157,6 @@
 	DRM_FORMAT_MOD_LINEAR,
 
 	DRM_FORMAT_MOD_INVALID
-};
-
-static const struct malidp_layer malidp650_layers[] = {
-	{ DE_VIDEO1, MALIDP550_DE_LV1_BASE, MALIDP550_DE_LV1_PTR_BASE,
-		MALIDP_DE_LV_STRIDE0, MALIDP550_LV_YUV2RGB,
-		MALIDP650_DE_LV_MMU_CTRL },
-	{ DE_GRAPHICS1, MALIDP550_DE_LG_BASE, MALIDP550_DE_LG_PTR_BASE,
-		MALIDP_DE_LG_STRIDE, 0, MALIDP650_DE_LG_MMU_CTRL },
-	{ DE_VIDEO2, MALIDP550_DE_LV2_BASE, MALIDP550_DE_LV2_PTR_BASE,
-		MALIDP_DE_LV_STRIDE0, MALIDP550_LV_YUV2RGB,
-		MALIDP650_DE_LV_MMU_CTRL },
-	{ DE_SMART, MALIDP550_DE_LS_BASE, MALIDP550_DE_LS_PTR_BASE,
-		MALIDP550_DE_LS_R1_STRIDE, 0, MALIDP650_DE_LS_MMU_CTRL },
 };
 
 #define SE_N_SCALING_COEFFS	96
@@ -953,11 +944,7 @@
 			.se_base = MALIDP550_SE_BASE,
 			.dc_base = MALIDP550_DC_BASE,
 			.out_depth_base = MALIDP550_DE_OUTPUT_DEPTH,
-<<<<<<< HEAD
-			.features = MALIDP_REGMAP_HAS_CLEARIRQ,
-=======
 			.features = MALIDP_REGMAP_HAS_CLEARIRQ | MALIDP_DEVICE_AFBC_SUPPORT_SPLIT,
->>>>>>> 74e61642
 			.n_layers = ARRAY_SIZE(malidp650_layers),
 			.layers = malidp650_layers,
 			.de_irq_map = {
