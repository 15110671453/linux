/*
 * Copyright (C) 2012 Russell King
 *  Rewritten from the dovefb driver, and Armada510 manuals.
 *
 * This program is free software; you can redistribute it and/or modify
 * it under the terms of the GNU General Public License version 2 as
 * published by the Free Software Foundation.
 */
#include <linux/clk.h>
#include <linux/component.h>
#include <linux/of_device.h>
#include <linux/platform_device.h>
#include <drm/drmP.h>
#include <drm/drm_crtc_helper.h>
#include <drm/drm_plane_helper.h>
#include "armada_crtc.h"
#include "armada_drm.h"
#include "armada_fb.h"
#include "armada_gem.h"
#include "armada_hw.h"
#include "armada_trace.h"

struct armada_frame_work {
	struct armada_plane_work work;
	struct drm_pending_vblank_event *event;
	struct armada_regs regs[4];
	struct drm_framebuffer *old_fb;
};

enum csc_mode {
	CSC_AUTO = 0,
	CSC_YUV_CCIR601 = 1,
	CSC_YUV_CCIR709 = 2,
	CSC_RGB_COMPUTER = 1,
	CSC_RGB_STUDIO = 2,
};

static const uint32_t armada_primary_formats[] = {
	DRM_FORMAT_UYVY,
	DRM_FORMAT_YUYV,
	DRM_FORMAT_VYUY,
	DRM_FORMAT_YVYU,
	DRM_FORMAT_ARGB8888,
	DRM_FORMAT_ABGR8888,
	DRM_FORMAT_XRGB8888,
	DRM_FORMAT_XBGR8888,
	DRM_FORMAT_RGB888,
	DRM_FORMAT_BGR888,
	DRM_FORMAT_ARGB1555,
	DRM_FORMAT_ABGR1555,
	DRM_FORMAT_RGB565,
	DRM_FORMAT_BGR565,
};

/*
 * A note about interlacing.  Let's consider HDMI 1920x1080i.
 * The timing parameters we have from X are:
 *  Hact HsyA HsyI Htot  Vact VsyA VsyI Vtot
 *  1920 2448 2492 2640  1080 1084 1094 1125
 * Which get translated to:
 *  Hact HsyA HsyI Htot  Vact VsyA VsyI Vtot
 *  1920 2448 2492 2640   540  542  547  562
 *
 * This is how it is defined by CEA-861-D - line and pixel numbers are
 * referenced to the rising edge of VSYNC and HSYNC.  Total clocks per
 * line: 2640.  The odd frame, the first active line is at line 21, and
 * the even frame, the first active line is 584.
 *
 * LN:    560     561     562     563             567     568    569
 * DE:    ~~~|____________________________//__________________________
 * HSYNC: ____|~|_____|~|_____|~|_____|~|_//__|~|_____|~|_____|~|_____
 * VSYNC: _________________________|~~~~~~//~~~~~~~~~~~~~~~|__________
 *  22 blanking lines.  VSYNC at 1320 (referenced to the HSYNC rising edge).
 *
 * LN:    1123   1124    1125      1               5       6      7
 * DE:    ~~~|____________________________//__________________________
 * HSYNC: ____|~|_____|~|_____|~|_____|~|_//__|~|_____|~|_____|~|_____
 * VSYNC: ____________________|~~~~~~~~~~~//~~~~~~~~~~|_______________
 *  23 blanking lines
 *
 * The Armada LCD Controller line and pixel numbers are, like X timings,
 * referenced to the top left of the active frame.
 *
 * So, translating these to our LCD controller:
 *  Odd frame, 563 total lines, VSYNC at line 543-548, pixel 1128.
 *  Even frame, 562 total lines, VSYNC at line 542-547, pixel 2448.
 * Note: Vsync front porch remains constant!
 *
 * if (odd_frame) {
 *   vtotal = mode->crtc_vtotal + 1;
 *   vbackporch = mode->crtc_vsync_start - mode->crtc_vdisplay + 1;
 *   vhorizpos = mode->crtc_hsync_start - mode->crtc_htotal / 2
 * } else {
 *   vtotal = mode->crtc_vtotal;
 *   vbackporch = mode->crtc_vsync_start - mode->crtc_vdisplay;
 *   vhorizpos = mode->crtc_hsync_start;
 * }
 * vfrontporch = mode->crtc_vtotal - mode->crtc_vsync_end;
 *
 * So, we need to reprogram these registers on each vsync event:
 *  LCD_SPU_V_PORCH, LCD_SPU_ADV_REG, LCD_SPUT_V_H_TOTAL
 *
 * Note: we do not use the frame done interrupts because these appear
 * to happen too early, and lead to jitter on the display (presumably
 * they occur at the end of the last active line, before the vsync back
 * porch, which we're reprogramming.)
 */

void
armada_drm_crtc_update_regs(struct armada_crtc *dcrtc, struct armada_regs *regs)
{
	while (regs->offset != ~0) {
		void __iomem *reg = dcrtc->base + regs->offset;
		uint32_t val;

		val = regs->mask;
		if (val != 0)
			val &= readl_relaxed(reg);
		writel_relaxed(val | regs->val, reg);
		++regs;
	}
}

#define dpms_blanked(dpms)	((dpms) != DRM_MODE_DPMS_ON)

static void armada_drm_crtc_update(struct armada_crtc *dcrtc)
{
	uint32_t dumb_ctrl;

	dumb_ctrl = dcrtc->cfg_dumb_ctrl;

	if (!dpms_blanked(dcrtc->dpms))
		dumb_ctrl |= CFG_DUMB_ENA;

	/*
	 * When the dumb interface isn't in DUMB24_RGB888_0 mode, it might
	 * be using SPI or GPIO.  If we set this to DUMB_BLANK, we will
	 * force LCD_D[23:0] to output blank color, overriding the GPIO or
	 * SPI usage.  So leave it as-is unless in DUMB24_RGB888_0 mode.
	 */
	if (dpms_blanked(dcrtc->dpms) &&
	    (dumb_ctrl & DUMB_MASK) == DUMB24_RGB888_0) {
		dumb_ctrl &= ~DUMB_MASK;
		dumb_ctrl |= DUMB_BLANK;
	}

	/*
	 * The documentation doesn't indicate what the normal state of
	 * the sync signals are.  Sebastian Hesselbart kindly probed
	 * these signals on his board to determine their state.
	 *
	 * The non-inverted state of the sync signals is active high.
	 * Setting these bits makes the appropriate signal active low.
	 */
	if (dcrtc->crtc.mode.flags & DRM_MODE_FLAG_NCSYNC)
		dumb_ctrl |= CFG_INV_CSYNC;
	if (dcrtc->crtc.mode.flags & DRM_MODE_FLAG_NHSYNC)
		dumb_ctrl |= CFG_INV_HSYNC;
	if (dcrtc->crtc.mode.flags & DRM_MODE_FLAG_NVSYNC)
		dumb_ctrl |= CFG_INV_VSYNC;

	if (dcrtc->dumb_ctrl != dumb_ctrl) {
		dcrtc->dumb_ctrl = dumb_ctrl;
		writel_relaxed(dumb_ctrl, dcrtc->base + LCD_SPU_DUMB_CTRL);
	}
}

void armada_drm_plane_calc_addrs(u32 *addrs, struct drm_framebuffer *fb,
	int x, int y)
{
	const struct drm_format_info *format = fb->format;
	unsigned int num_planes = format->num_planes;
	u32 addr = drm_fb_obj(fb)->dev_addr;
	int i;

	if (num_planes > 3)
		num_planes = 3;

	addrs[0] = addr + fb->offsets[0] + y * fb->pitches[0] +
		   x * format->cpp[0];

	y /= format->vsub;
	x /= format->hsub;

	for (i = 1; i < num_planes; i++)
		addrs[i] = addr + fb->offsets[i] + y * fb->pitches[i] +
			     x * format->cpp[i];
	for (; i < 3; i++)
		addrs[i] = 0;
}

static unsigned armada_drm_crtc_calc_fb(struct drm_framebuffer *fb,
	int x, int y, struct armada_regs *regs, bool interlaced)
{
	unsigned pitch = fb->pitches[0];
	u32 addrs[3], addr_odd, addr_even;
	unsigned i = 0;

	DRM_DEBUG_DRIVER("pitch %u x %d y %d bpp %d\n",
		pitch, x, y, fb->format->cpp[0] * 8);

	armada_drm_plane_calc_addrs(addrs, fb, x, y);

	addr_odd = addr_even = addrs[0];

	if (interlaced) {
		addr_even += pitch;
		pitch *= 2;
	}

	/* write offset, base, and pitch */
	armada_reg_queue_set(regs, i, addr_odd, LCD_CFG_GRA_START_ADDR0);
	armada_reg_queue_set(regs, i, addr_even, LCD_CFG_GRA_START_ADDR1);
	armada_reg_queue_mod(regs, i, pitch, 0xffff, LCD_CFG_GRA_PITCH);

	return i;
}

static void armada_drm_plane_work_run(struct armada_crtc *dcrtc,
	struct drm_plane *plane)
{
	struct armada_plane *dplane = drm_to_armada_plane(plane);
	struct armada_plane_work *work = xchg(&dplane->work, NULL);

	/* Handle any pending frame work. */
	if (work) {
		work->fn(dcrtc, dplane, work);
		drm_crtc_vblank_put(&dcrtc->crtc);
	}

	wake_up(&dplane->frame_wait);
}

int armada_drm_plane_work_queue(struct armada_crtc *dcrtc,
	struct armada_plane *plane, struct armada_plane_work *work)
{
	int ret;

	ret = drm_crtc_vblank_get(&dcrtc->crtc);
	if (ret) {
		DRM_ERROR("failed to acquire vblank counter\n");
		return ret;
	}

	ret = cmpxchg(&plane->work, NULL, work) ? -EBUSY : 0;
	if (ret)
		drm_crtc_vblank_put(&dcrtc->crtc);

	return ret;
}

int armada_drm_plane_work_wait(struct armada_plane *plane, long timeout)
{
	return wait_event_timeout(plane->frame_wait, !plane->work, timeout);
}

struct armada_plane_work *armada_drm_plane_work_cancel(
	struct armada_crtc *dcrtc, struct armada_plane *plane)
{
	struct armada_plane_work *work = xchg(&plane->work, NULL);

	if (work)
		drm_crtc_vblank_put(&dcrtc->crtc);

	return work;
}

static int armada_drm_crtc_queue_frame_work(struct armada_crtc *dcrtc,
	struct armada_frame_work *work)
{
	struct armada_plane *plane = drm_to_armada_plane(dcrtc->crtc.primary);

	return armada_drm_plane_work_queue(dcrtc, plane, &work->work);
}

static void armada_drm_crtc_complete_frame_work(struct armada_crtc *dcrtc,
	struct armada_plane *plane, struct armada_plane_work *work)
{
	struct armada_frame_work *fwork = container_of(work, struct armada_frame_work, work);
	struct drm_device *dev = dcrtc->crtc.dev;
	unsigned long flags;

	spin_lock_irqsave(&dcrtc->irq_lock, flags);
	armada_drm_crtc_update_regs(dcrtc, fwork->regs);
	spin_unlock_irqrestore(&dcrtc->irq_lock, flags);

	if (fwork->event) {
		spin_lock_irqsave(&dev->event_lock, flags);
		drm_crtc_send_vblank_event(&dcrtc->crtc, fwork->event);
		spin_unlock_irqrestore(&dev->event_lock, flags);
	}

	/* Finally, queue the process-half of the cleanup. */
	__armada_drm_queue_unref_work(dcrtc->crtc.dev, fwork->old_fb);
	kfree(fwork);
}

static void armada_drm_crtc_finish_fb(struct armada_crtc *dcrtc,
	struct drm_framebuffer *fb, bool force)
{
	struct armada_frame_work *work;

	if (!fb)
		return;

	if (force) {
		/* Display is disabled, so just drop the old fb */
		drm_framebuffer_put(fb);
		return;
	}

	work = kmalloc(sizeof(*work), GFP_KERNEL);
	if (work) {
		int i = 0;
		work->work.fn = armada_drm_crtc_complete_frame_work;
		work->event = NULL;
		work->old_fb = fb;
		armada_reg_queue_end(work->regs, i);

		if (armada_drm_crtc_queue_frame_work(dcrtc, work) == 0)
			return;

		kfree(work);
	}

	/*
	 * Oops - just drop the reference immediately and hope for
	 * the best.  The worst that will happen is the buffer gets
	 * reused before it has finished being displayed.
	 */
	drm_framebuffer_put(fb);
}

static void armada_drm_vblank_off(struct armada_crtc *dcrtc)
{
	/*
	 * Tell the DRM core that vblank IRQs aren't going to happen for
	 * a while.  This cleans up any pending vblank events for us.
	 */
	drm_crtc_vblank_off(&dcrtc->crtc);
	armada_drm_plane_work_run(dcrtc, dcrtc->crtc.primary);
}

/* The mode_config.mutex will be held for this call */
static void armada_drm_crtc_dpms(struct drm_crtc *crtc, int dpms)
{
	struct armada_crtc *dcrtc = drm_to_armada_crtc(crtc);

	if (dpms_blanked(dcrtc->dpms) != dpms_blanked(dpms)) {
		if (dpms_blanked(dpms))
			armada_drm_vblank_off(dcrtc);
		else if (!IS_ERR(dcrtc->clk))
			WARN_ON(clk_prepare_enable(dcrtc->clk));
		dcrtc->dpms = dpms;
		armada_drm_crtc_update(dcrtc);
		if (!dpms_blanked(dpms))
			drm_crtc_vblank_on(&dcrtc->crtc);
		else if (!IS_ERR(dcrtc->clk))
			clk_disable_unprepare(dcrtc->clk);
	} else if (dcrtc->dpms != dpms) {
		dcrtc->dpms = dpms;
	}
}

/*
 * Prepare for a mode set.  Turn off overlay to ensure that we don't end
 * up with the overlay size being bigger than the active screen size.
 * We rely upon X refreshing this state after the mode set has completed.
 *
 * The mode_config.mutex will be held for this call
 */
static void armada_drm_crtc_prepare(struct drm_crtc *crtc)
{
	struct armada_crtc *dcrtc = drm_to_armada_crtc(crtc);
	struct drm_plane *plane;

	/*
	 * If we have an overlay plane associated with this CRTC, disable
	 * it before the modeset to avoid its coordinates being outside
	 * the new mode parameters.
	 */
	plane = dcrtc->plane;
	if (plane)
		drm_plane_force_disable(plane);
}

/* The mode_config.mutex will be held for this call */
static void armada_drm_crtc_commit(struct drm_crtc *crtc)
{
	struct armada_crtc *dcrtc = drm_to_armada_crtc(crtc);

	if (dcrtc->dpms != DRM_MODE_DPMS_ON) {
		dcrtc->dpms = DRM_MODE_DPMS_ON;
		armada_drm_crtc_update(dcrtc);
	}
}

/* The mode_config.mutex will be held for this call */
static bool armada_drm_crtc_mode_fixup(struct drm_crtc *crtc,
	const struct drm_display_mode *mode, struct drm_display_mode *adj)
{
	struct armada_crtc *dcrtc = drm_to_armada_crtc(crtc);
	int ret;

	/* We can't do interlaced modes if we don't have the SPU_ADV_REG */
	if (!dcrtc->variant->has_spu_adv_reg &&
	    adj->flags & DRM_MODE_FLAG_INTERLACE)
		return false;

	/* Check whether the display mode is possible */
	ret = dcrtc->variant->compute_clock(dcrtc, adj, NULL);
	if (ret)
		return false;

	return true;
}

/* These are locked by dev->vbl_lock */
static void armada_drm_crtc_disable_irq(struct armada_crtc *dcrtc, u32 mask)
{
	if (dcrtc->irq_ena & mask) {
		dcrtc->irq_ena &= ~mask;
		writel(dcrtc->irq_ena, dcrtc->base + LCD_SPU_IRQ_ENA);
	}
}

static void armada_drm_crtc_enable_irq(struct armada_crtc *dcrtc, u32 mask)
{
	if ((dcrtc->irq_ena & mask) != mask) {
		dcrtc->irq_ena |= mask;
		writel(dcrtc->irq_ena, dcrtc->base + LCD_SPU_IRQ_ENA);
		if (readl_relaxed(dcrtc->base + LCD_SPU_IRQ_ISR) & mask)
			writel(0, dcrtc->base + LCD_SPU_IRQ_ISR);
	}
}

static void armada_drm_crtc_irq(struct armada_crtc *dcrtc, u32 stat)
{
	void __iomem *base = dcrtc->base;
	struct drm_plane *ovl_plane;

	if (stat & DMA_FF_UNDERFLOW)
		DRM_ERROR("video underflow on crtc %u\n", dcrtc->num);
	if (stat & GRA_FF_UNDERFLOW)
		DRM_ERROR("graphics underflow on crtc %u\n", dcrtc->num);

	if (stat & VSYNC_IRQ)
		drm_crtc_handle_vblank(&dcrtc->crtc);

	spin_lock(&dcrtc->irq_lock);
	ovl_plane = dcrtc->plane;
	if (ovl_plane)
		armada_drm_plane_work_run(dcrtc, ovl_plane);

	if (stat & GRA_FRAME_IRQ && dcrtc->interlaced) {
		int i = stat & GRA_FRAME_IRQ0 ? 0 : 1;
		uint32_t val;

		writel_relaxed(dcrtc->v[i].spu_v_porch, base + LCD_SPU_V_PORCH);
		writel_relaxed(dcrtc->v[i].spu_v_h_total,
			       base + LCD_SPUT_V_H_TOTAL);

		val = readl_relaxed(base + LCD_SPU_ADV_REG);
		val &= ~(ADV_VSYNC_L_OFF | ADV_VSYNC_H_OFF | ADV_VSYNCOFFEN);
		val |= dcrtc->v[i].spu_adv_reg;
		writel_relaxed(val, base + LCD_SPU_ADV_REG);
	}

	if (stat & DUMB_FRAMEDONE && dcrtc->cursor_update) {
		writel_relaxed(dcrtc->cursor_hw_pos,
			       base + LCD_SPU_HWC_OVSA_HPXL_VLN);
		writel_relaxed(dcrtc->cursor_hw_sz,
			       base + LCD_SPU_HWC_HPXL_VLN);
		armada_updatel(CFG_HWC_ENA,
			       CFG_HWC_ENA | CFG_HWC_1BITMOD | CFG_HWC_1BITENA,
			       base + LCD_SPU_DMA_CTRL0);
		dcrtc->cursor_update = false;
		armada_drm_crtc_disable_irq(dcrtc, DUMB_FRAMEDONE_ENA);
	}

	spin_unlock(&dcrtc->irq_lock);

	if (stat & GRA_FRAME_IRQ)
		armada_drm_plane_work_run(dcrtc, dcrtc->crtc.primary);
}

static irqreturn_t armada_drm_irq(int irq, void *arg)
{
	struct armada_crtc *dcrtc = arg;
	u32 v, stat = readl_relaxed(dcrtc->base + LCD_SPU_IRQ_ISR);

	/*
	 * This is rediculous - rather than writing bits to clear, we
	 * have to set the actual status register value.  This is racy.
	 */
	writel_relaxed(0, dcrtc->base + LCD_SPU_IRQ_ISR);

	trace_armada_drm_irq(&dcrtc->crtc, stat);

	/* Mask out those interrupts we haven't enabled */
	v = stat & dcrtc->irq_ena;

	if (v & (VSYNC_IRQ|GRA_FRAME_IRQ|DUMB_FRAMEDONE)) {
		armada_drm_crtc_irq(dcrtc, stat);
		return IRQ_HANDLED;
	}
	return IRQ_NONE;
}

static uint32_t armada_drm_crtc_calculate_csc(struct armada_crtc *dcrtc)
{
	struct drm_display_mode *adj = &dcrtc->crtc.mode;
	uint32_t val = 0;

	if (dcrtc->csc_yuv_mode == CSC_YUV_CCIR709)
		val |= CFG_CSC_YUV_CCIR709;
	if (dcrtc->csc_rgb_mode == CSC_RGB_STUDIO)
		val |= CFG_CSC_RGB_STUDIO;

	/*
	 * In auto mode, set the colorimetry, based upon the HDMI spec.
	 * 1280x720p, 1920x1080p and 1920x1080i use ITU709, others use
	 * ITU601.  It may be more appropriate to set this depending on
	 * the source - but what if the graphic frame is YUV and the
	 * video frame is RGB?
	 */
	if ((adj->hdisplay == 1280 && adj->vdisplay == 720 &&
	     !(adj->flags & DRM_MODE_FLAG_INTERLACE)) ||
	    (adj->hdisplay == 1920 && adj->vdisplay == 1080)) {
		if (dcrtc->csc_yuv_mode == CSC_AUTO)
			val |= CFG_CSC_YUV_CCIR709;
	}

	/*
	 * We assume we're connected to a TV-like device, so the YUV->RGB
	 * conversion should produce a limited range.  We should set this
	 * depending on the connectors attached to this CRTC, and what
	 * kind of device they report being connected.
	 */
	if (dcrtc->csc_rgb_mode == CSC_AUTO)
		val |= CFG_CSC_RGB_STUDIO;

	return val;
}

static void armada_drm_primary_set(struct drm_crtc *crtc,
	struct drm_plane *plane, int x, int y)
{
	struct armada_plane_state *state = &drm_to_armada_plane(plane)->state;
	struct armada_crtc *dcrtc = drm_to_armada_crtc(crtc);
	struct armada_regs regs[8];
	bool interlaced = dcrtc->interlaced;
	unsigned i;
	u32 ctrl0;

	i = armada_drm_crtc_calc_fb(plane->fb, x, y, regs, interlaced);

	armada_reg_queue_set(regs, i, state->dst_yx, LCD_SPU_GRA_OVSA_HPXL_VLN);
	armada_reg_queue_set(regs, i, state->src_hw, LCD_SPU_GRA_HPXL_VLN);
	armada_reg_queue_set(regs, i, state->dst_hw, LCD_SPU_GZM_HPXL_VLN);

	ctrl0 = state->ctrl0;
	if (interlaced)
		ctrl0 |= CFG_GRA_FTOGGLE;

	armada_reg_queue_mod(regs, i, ctrl0, CFG_GRAFORMAT |
			     CFG_GRA_MOD(CFG_SWAPRB | CFG_SWAPUV |
					 CFG_SWAPYU | CFG_YUV2RGB) |
			     CFG_PALETTE_ENA | CFG_GRA_FTOGGLE,
			     LCD_SPU_DMA_CTRL0);
	armada_reg_queue_end(regs, i);
	armada_drm_crtc_update_regs(dcrtc, regs);
}

/* The mode_config.mutex will be held for this call */
static int armada_drm_crtc_mode_set(struct drm_crtc *crtc,
	struct drm_display_mode *mode, struct drm_display_mode *adj,
	int x, int y, struct drm_framebuffer *old_fb)
{
	struct armada_crtc *dcrtc = drm_to_armada_crtc(crtc);
	struct armada_regs regs[17];
	uint32_t lm, rm, tm, bm, val, sclk;
	unsigned long flags;
	unsigned i;
	bool interlaced;

	drm_framebuffer_get(crtc->primary->fb);

	interlaced = !!(adj->flags & DRM_MODE_FLAG_INTERLACE);

	val = CFG_GRA_ENA | CFG_GRA_HSMOOTH;
	val |= CFG_GRA_FMT(drm_fb_to_armada_fb(dcrtc->crtc.primary->fb)->fmt);
	val |= CFG_GRA_MOD(drm_fb_to_armada_fb(dcrtc->crtc.primary->fb)->mod);

	if (drm_fb_to_armada_fb(dcrtc->crtc.primary->fb)->fmt > CFG_420)
		val |= CFG_PALETTE_ENA;

	drm_to_armada_plane(crtc->primary)->state.ctrl0 = val;
	drm_to_armada_plane(crtc->primary)->state.src_hw =
	drm_to_armada_plane(crtc->primary)->state.dst_hw =
		adj->crtc_vdisplay << 16 | adj->crtc_hdisplay;
	drm_to_armada_plane(crtc->primary)->state.dst_yx = 0;

	i = 0;
	rm = adj->crtc_hsync_start - adj->crtc_hdisplay;
	lm = adj->crtc_htotal - adj->crtc_hsync_end;
	bm = adj->crtc_vsync_start - adj->crtc_vdisplay;
	tm = adj->crtc_vtotal - adj->crtc_vsync_end;

	DRM_DEBUG_DRIVER("H: %d %d %d %d lm %d rm %d\n",
		adj->crtc_hdisplay,
		adj->crtc_hsync_start,
		adj->crtc_hsync_end,
		adj->crtc_htotal, lm, rm);
	DRM_DEBUG_DRIVER("V: %d %d %d %d tm %d bm %d\n",
		adj->crtc_vdisplay,
		adj->crtc_vsync_start,
		adj->crtc_vsync_end,
		adj->crtc_vtotal, tm, bm);

	/* Wait for pending flips to complete */
	armada_drm_plane_work_wait(drm_to_armada_plane(dcrtc->crtc.primary),
				   MAX_SCHEDULE_TIMEOUT);

	drm_crtc_vblank_off(crtc);

	val = dcrtc->dumb_ctrl & ~CFG_DUMB_ENA;
	if (val != dcrtc->dumb_ctrl) {
		dcrtc->dumb_ctrl = val;
		writel_relaxed(val, dcrtc->base + LCD_SPU_DUMB_CTRL);
	}

	/*
	 * If we are blanked, we would have disabled the clock.  Re-enable
	 * it so that compute_clock() does the right thing.
	 */
	if (!IS_ERR(dcrtc->clk) && dpms_blanked(dcrtc->dpms))
		WARN_ON(clk_prepare_enable(dcrtc->clk));

	/* Now compute the divider for real */
	dcrtc->variant->compute_clock(dcrtc, adj, &sclk);

	/* Ensure graphic fifo is enabled */
	armada_reg_queue_mod(regs, i, 0, CFG_PDWN64x66, LCD_SPU_SRAM_PARA1);
	armada_reg_queue_set(regs, i, sclk, LCD_CFG_SCLK_DIV);

	if (interlaced ^ dcrtc->interlaced) {
		if (adj->flags & DRM_MODE_FLAG_INTERLACE)
			drm_crtc_vblank_get(&dcrtc->crtc);
		else
			drm_crtc_vblank_put(&dcrtc->crtc);
		dcrtc->interlaced = interlaced;
	}

	spin_lock_irqsave(&dcrtc->irq_lock, flags);

	/* Even interlaced/progressive frame */
	dcrtc->v[1].spu_v_h_total = adj->crtc_vtotal << 16 |
				    adj->crtc_htotal;
	dcrtc->v[1].spu_v_porch = tm << 16 | bm;
	val = adj->crtc_hsync_start;
	dcrtc->v[1].spu_adv_reg = val << 20 | val | ADV_VSYNCOFFEN |
		dcrtc->variant->spu_adv_reg;

	if (interlaced) {
		/* Odd interlaced frame */
		dcrtc->v[0].spu_v_h_total = dcrtc->v[1].spu_v_h_total +
						(1 << 16);
		dcrtc->v[0].spu_v_porch = dcrtc->v[1].spu_v_porch + 1;
		val = adj->crtc_hsync_start - adj->crtc_htotal / 2;
		dcrtc->v[0].spu_adv_reg = val << 20 | val | ADV_VSYNCOFFEN |
			dcrtc->variant->spu_adv_reg;
	} else {
		dcrtc->v[0] = dcrtc->v[1];
	}

	val = adj->crtc_vdisplay << 16 | adj->crtc_hdisplay;

	armada_reg_queue_set(regs, i, val, LCD_SPU_V_H_ACTIVE);
	armada_reg_queue_set(regs, i, (lm << 16) | rm, LCD_SPU_H_PORCH);
	armada_reg_queue_set(regs, i, dcrtc->v[0].spu_v_porch, LCD_SPU_V_PORCH);
	armada_reg_queue_set(regs, i, dcrtc->v[0].spu_v_h_total,
			   LCD_SPUT_V_H_TOTAL);

	if (dcrtc->variant->has_spu_adv_reg) {
		armada_reg_queue_mod(regs, i, dcrtc->v[0].spu_adv_reg,
				     ADV_VSYNC_L_OFF | ADV_VSYNC_H_OFF |
				     ADV_VSYNCOFFEN, LCD_SPU_ADV_REG);
	}

	val = adj->flags & DRM_MODE_FLAG_NVSYNC ? CFG_VSYNC_INV : 0;
	armada_reg_queue_mod(regs, i, val, CFG_VSYNC_INV, LCD_SPU_DMA_CTRL1);

	val = dcrtc->spu_iopad_ctrl | armada_drm_crtc_calculate_csc(dcrtc);
	armada_reg_queue_set(regs, i, val, LCD_SPU_IOPAD_CONTROL);
	armada_reg_queue_end(regs, i);

	armada_drm_crtc_update_regs(dcrtc, regs);

	armada_drm_primary_set(crtc, crtc->primary, x, y);
	spin_unlock_irqrestore(&dcrtc->irq_lock, flags);

	armada_drm_crtc_update(dcrtc);

	drm_crtc_vblank_on(crtc);
	armada_drm_crtc_finish_fb(dcrtc, old_fb, dpms_blanked(dcrtc->dpms));

	return 0;
}

/* The mode_config.mutex will be held for this call */
static int armada_drm_crtc_mode_set_base(struct drm_crtc *crtc, int x, int y,
	struct drm_framebuffer *old_fb)
{
	struct armada_crtc *dcrtc = drm_to_armada_crtc(crtc);
	struct armada_regs regs[4];
	unsigned i;

	i = armada_drm_crtc_calc_fb(crtc->primary->fb, crtc->x, crtc->y, regs,
				    dcrtc->interlaced);
	armada_reg_queue_end(regs, i);

	/* Wait for pending flips to complete */
	armada_drm_plane_work_wait(drm_to_armada_plane(dcrtc->crtc.primary),
				   MAX_SCHEDULE_TIMEOUT);

	/* Take a reference to the new fb as we're using it */
	drm_framebuffer_get(crtc->primary->fb);

	/* Update the base in the CRTC */
	armada_drm_crtc_update_regs(dcrtc, regs);

	/* Drop our previously held reference */
	armada_drm_crtc_finish_fb(dcrtc, old_fb, dpms_blanked(dcrtc->dpms));

	return 0;
}

void armada_drm_crtc_plane_disable(struct armada_crtc *dcrtc,
	struct drm_plane *plane)
{
	u32 sram_para1, dma_ctrl0_mask;

	/*
	 * Drop our reference on any framebuffer attached to this plane.
	 * We don't need to NULL this out as drm_plane_force_disable(),
	 * and __setplane_internal() will do so for an overlay plane, and
	 * __drm_helper_disable_unused_functions() will do so for the
	 * primary plane.
	 */
	if (plane->fb)
		drm_framebuffer_put(plane->fb);
<<<<<<< HEAD

	/* Power down the Y/U/V FIFOs */
	sram_para1 = CFG_PDWN16x66 | CFG_PDWN32x66;
=======
>>>>>>> 5fa4ec9c

	/* Power down most RAMs and FIFOs if this is the primary plane */
	if (plane->type == DRM_PLANE_TYPE_PRIMARY) {
		sram_para1 = CFG_PDWN256x32 | CFG_PDWN256x24 | CFG_PDWN256x8 |
			     CFG_PDWN32x32 | CFG_PDWN64x66;
		dma_ctrl0_mask = CFG_GRA_ENA;
	} else {
		/* Power down the Y/U/V FIFOs */
		sram_para1 = CFG_PDWN16x66 | CFG_PDWN32x66;
		dma_ctrl0_mask = CFG_DMA_ENA;
	}

	spin_lock_irq(&dcrtc->irq_lock);
	armada_updatel(0, dma_ctrl0_mask, dcrtc->base + LCD_SPU_DMA_CTRL0);
	spin_unlock_irq(&dcrtc->irq_lock);

	armada_updatel(sram_para1, 0, dcrtc->base + LCD_SPU_SRAM_PARA1);
}

/* The mode_config.mutex will be held for this call */
static void armada_drm_crtc_disable(struct drm_crtc *crtc)
{
	struct armada_crtc *dcrtc = drm_to_armada_crtc(crtc);

	armada_drm_crtc_dpms(crtc, DRM_MODE_DPMS_OFF);
	armada_drm_crtc_plane_disable(dcrtc, crtc->primary);
}

static const struct drm_crtc_helper_funcs armada_crtc_helper_funcs = {
	.dpms		= armada_drm_crtc_dpms,
	.prepare	= armada_drm_crtc_prepare,
	.commit		= armada_drm_crtc_commit,
	.mode_fixup	= armada_drm_crtc_mode_fixup,
	.mode_set	= armada_drm_crtc_mode_set,
	.mode_set_base	= armada_drm_crtc_mode_set_base,
	.disable	= armada_drm_crtc_disable,
};

static void armada_load_cursor_argb(void __iomem *base, uint32_t *pix,
	unsigned stride, unsigned width, unsigned height)
{
	uint32_t addr;
	unsigned y;

	addr = SRAM_HWC32_RAM1;
	for (y = 0; y < height; y++) {
		uint32_t *p = &pix[y * stride];
		unsigned x;

		for (x = 0; x < width; x++, p++) {
			uint32_t val = *p;

			val = (val & 0xff00ff00) |
			      (val & 0x000000ff) << 16 |
			      (val & 0x00ff0000) >> 16;

			writel_relaxed(val,
				       base + LCD_SPU_SRAM_WRDAT);
			writel_relaxed(addr | SRAM_WRITE,
				       base + LCD_SPU_SRAM_CTRL);
			readl_relaxed(base + LCD_SPU_HWC_OVSA_HPXL_VLN);
			addr += 1;
			if ((addr & 0x00ff) == 0)
				addr += 0xf00;
			if ((addr & 0x30ff) == 0)
				addr = SRAM_HWC32_RAM2;
		}
	}
}

static void armada_drm_crtc_cursor_tran(void __iomem *base)
{
	unsigned addr;

	for (addr = 0; addr < 256; addr++) {
		/* write the default value */
		writel_relaxed(0x55555555, base + LCD_SPU_SRAM_WRDAT);
		writel_relaxed(addr | SRAM_WRITE | SRAM_HWC32_TRAN,
			       base + LCD_SPU_SRAM_CTRL);
	}
}

static int armada_drm_crtc_cursor_update(struct armada_crtc *dcrtc, bool reload)
{
	uint32_t xoff, xscr, w = dcrtc->cursor_w, s;
	uint32_t yoff, yscr, h = dcrtc->cursor_h;
	uint32_t para1;

	/*
	 * Calculate the visible width and height of the cursor,
	 * screen position, and the position in the cursor bitmap.
	 */
	if (dcrtc->cursor_x < 0) {
		xoff = -dcrtc->cursor_x;
		xscr = 0;
		w -= min(xoff, w);
	} else if (dcrtc->cursor_x + w > dcrtc->crtc.mode.hdisplay) {
		xoff = 0;
		xscr = dcrtc->cursor_x;
		w = max_t(int, dcrtc->crtc.mode.hdisplay - dcrtc->cursor_x, 0);
	} else {
		xoff = 0;
		xscr = dcrtc->cursor_x;
	}

	if (dcrtc->cursor_y < 0) {
		yoff = -dcrtc->cursor_y;
		yscr = 0;
		h -= min(yoff, h);
	} else if (dcrtc->cursor_y + h > dcrtc->crtc.mode.vdisplay) {
		yoff = 0;
		yscr = dcrtc->cursor_y;
		h = max_t(int, dcrtc->crtc.mode.vdisplay - dcrtc->cursor_y, 0);
	} else {
		yoff = 0;
		yscr = dcrtc->cursor_y;
	}

	/* On interlaced modes, the vertical cursor size must be halved */
	s = dcrtc->cursor_w;
	if (dcrtc->interlaced) {
		s *= 2;
		yscr /= 2;
		h /= 2;
	}

	if (!dcrtc->cursor_obj || !h || !w) {
		spin_lock_irq(&dcrtc->irq_lock);
		armada_drm_crtc_disable_irq(dcrtc, DUMB_FRAMEDONE_ENA);
		dcrtc->cursor_update = false;
		armada_updatel(0, CFG_HWC_ENA, dcrtc->base + LCD_SPU_DMA_CTRL0);
		spin_unlock_irq(&dcrtc->irq_lock);
		return 0;
	}

	para1 = readl_relaxed(dcrtc->base + LCD_SPU_SRAM_PARA1);
	armada_updatel(CFG_CSB_256x32, CFG_CSB_256x32 | CFG_PDWN256x32,
		       dcrtc->base + LCD_SPU_SRAM_PARA1);

	/*
	 * Initialize the transparency if the SRAM was powered down.
	 * We must also reload the cursor data as well.
	 */
	if (!(para1 & CFG_CSB_256x32)) {
		armada_drm_crtc_cursor_tran(dcrtc->base);
		reload = true;
	}

	if (dcrtc->cursor_hw_sz != (h << 16 | w)) {
		spin_lock_irq(&dcrtc->irq_lock);
		armada_drm_crtc_disable_irq(dcrtc, DUMB_FRAMEDONE_ENA);
		dcrtc->cursor_update = false;
		armada_updatel(0, CFG_HWC_ENA, dcrtc->base + LCD_SPU_DMA_CTRL0);
		spin_unlock_irq(&dcrtc->irq_lock);
		reload = true;
	}
	if (reload) {
		struct armada_gem_object *obj = dcrtc->cursor_obj;
		uint32_t *pix;
		/* Set the top-left corner of the cursor image */
		pix = obj->addr;
		pix += yoff * s + xoff;
		armada_load_cursor_argb(dcrtc->base, pix, s, w, h);
	}

	/* Reload the cursor position, size and enable in the IRQ handler */
	spin_lock_irq(&dcrtc->irq_lock);
	dcrtc->cursor_hw_pos = yscr << 16 | xscr;
	dcrtc->cursor_hw_sz = h << 16 | w;
	dcrtc->cursor_update = true;
	armada_drm_crtc_enable_irq(dcrtc, DUMB_FRAMEDONE_ENA);
	spin_unlock_irq(&dcrtc->irq_lock);

	return 0;
}

static void cursor_update(void *data)
{
	armada_drm_crtc_cursor_update(data, true);
}

static int armada_drm_crtc_cursor_set(struct drm_crtc *crtc,
	struct drm_file *file, uint32_t handle, uint32_t w, uint32_t h)
{
	struct armada_crtc *dcrtc = drm_to_armada_crtc(crtc);
	struct armada_gem_object *obj = NULL;
	int ret;

	/* If no cursor support, replicate drm's return value */
	if (!dcrtc->variant->has_spu_adv_reg)
		return -ENXIO;

	if (handle && w > 0 && h > 0) {
		/* maximum size is 64x32 or 32x64 */
		if (w > 64 || h > 64 || (w > 32 && h > 32))
			return -ENOMEM;

		obj = armada_gem_object_lookup(file, handle);
		if (!obj)
			return -ENOENT;

		/* Must be a kernel-mapped object */
		if (!obj->addr) {
			drm_gem_object_put_unlocked(&obj->obj);
			return -EINVAL;
		}

		if (obj->obj.size < w * h * 4) {
			DRM_ERROR("buffer is too small\n");
			drm_gem_object_put_unlocked(&obj->obj);
			return -ENOMEM;
		}
	}

	if (dcrtc->cursor_obj) {
		dcrtc->cursor_obj->update = NULL;
		dcrtc->cursor_obj->update_data = NULL;
		drm_gem_object_put_unlocked(&dcrtc->cursor_obj->obj);
	}
	dcrtc->cursor_obj = obj;
	dcrtc->cursor_w = w;
	dcrtc->cursor_h = h;
	ret = armada_drm_crtc_cursor_update(dcrtc, true);
	if (obj) {
		obj->update_data = dcrtc;
		obj->update = cursor_update;
	}

	return ret;
}

static int armada_drm_crtc_cursor_move(struct drm_crtc *crtc, int x, int y)
{
	struct armada_crtc *dcrtc = drm_to_armada_crtc(crtc);
	int ret;

	/* If no cursor support, replicate drm's return value */
	if (!dcrtc->variant->has_spu_adv_reg)
		return -EFAULT;

	dcrtc->cursor_x = x;
	dcrtc->cursor_y = y;
	ret = armada_drm_crtc_cursor_update(dcrtc, false);

	return ret;
}

static void armada_drm_crtc_destroy(struct drm_crtc *crtc)
{
	struct armada_crtc *dcrtc = drm_to_armada_crtc(crtc);
	struct armada_private *priv = crtc->dev->dev_private;

	if (dcrtc->cursor_obj)
		drm_gem_object_put_unlocked(&dcrtc->cursor_obj->obj);

	priv->dcrtc[dcrtc->num] = NULL;
	drm_crtc_cleanup(&dcrtc->crtc);

	if (!IS_ERR(dcrtc->clk))
		clk_disable_unprepare(dcrtc->clk);

	writel_relaxed(0, dcrtc->base + LCD_SPU_IRQ_ENA);

	of_node_put(dcrtc->crtc.port);

	kfree(dcrtc);
}

/*
 * The mode_config lock is held here, to prevent races between this
 * and a mode_set.
 */
static int armada_drm_crtc_page_flip(struct drm_crtc *crtc,
	struct drm_framebuffer *fb, struct drm_pending_vblank_event *event, uint32_t page_flip_flags,
	struct drm_modeset_acquire_ctx *ctx)
{
	struct armada_crtc *dcrtc = drm_to_armada_crtc(crtc);
	struct armada_frame_work *work;
	unsigned i;
	int ret;

	/* We don't support changing the pixel format */
	if (fb->format != crtc->primary->fb->format)
		return -EINVAL;

	work = kmalloc(sizeof(*work), GFP_KERNEL);
	if (!work)
		return -ENOMEM;

	work->work.fn = armada_drm_crtc_complete_frame_work;
	work->event = event;
	work->old_fb = dcrtc->crtc.primary->fb;

	i = armada_drm_crtc_calc_fb(fb, crtc->x, crtc->y, work->regs,
				    dcrtc->interlaced);
	armada_reg_queue_end(work->regs, i);

	/*
	 * Ensure that we hold a reference on the new framebuffer.
	 * This has to match the behaviour in mode_set.
	 */
	drm_framebuffer_get(fb);

	ret = armada_drm_crtc_queue_frame_work(dcrtc, work);
	if (ret) {
		/* Undo our reference above */
		drm_framebuffer_put(fb);
		kfree(work);
		return ret;
	}

	/*
	 * Don't take a reference on the new framebuffer;
	 * drm_mode_page_flip_ioctl() has already grabbed a reference and
	 * will _not_ drop that reference on successful return from this
	 * function.  Simply mark this new framebuffer as the current one.
	 */
	dcrtc->crtc.primary->fb = fb;

	/*
	 * Finally, if the display is blanked, we won't receive an
	 * interrupt, so complete it now.
	 */
	if (dpms_blanked(dcrtc->dpms))
		armada_drm_plane_work_run(dcrtc, dcrtc->crtc.primary);

	return 0;
}

static int
armada_drm_crtc_set_property(struct drm_crtc *crtc,
	struct drm_property *property, uint64_t val)
{
	struct armada_private *priv = crtc->dev->dev_private;
	struct armada_crtc *dcrtc = drm_to_armada_crtc(crtc);
	bool update_csc = false;

	if (property == priv->csc_yuv_prop) {
		dcrtc->csc_yuv_mode = val;
		update_csc = true;
	} else if (property == priv->csc_rgb_prop) {
		dcrtc->csc_rgb_mode = val;
		update_csc = true;
	}

	if (update_csc) {
		uint32_t val;

		val = dcrtc->spu_iopad_ctrl |
		      armada_drm_crtc_calculate_csc(dcrtc);
		writel_relaxed(val, dcrtc->base + LCD_SPU_IOPAD_CONTROL);
	}

	return 0;
}

/* These are called under the vbl_lock. */
static int armada_drm_crtc_enable_vblank(struct drm_crtc *crtc)
{
	struct armada_crtc *dcrtc = drm_to_armada_crtc(crtc);

	armada_drm_crtc_enable_irq(dcrtc, VSYNC_IRQ_ENA);
	return 0;
}

static void armada_drm_crtc_disable_vblank(struct drm_crtc *crtc)
{
	struct armada_crtc *dcrtc = drm_to_armada_crtc(crtc);

	armada_drm_crtc_disable_irq(dcrtc, VSYNC_IRQ_ENA);
}

static const struct drm_crtc_funcs armada_crtc_funcs = {
	.cursor_set	= armada_drm_crtc_cursor_set,
	.cursor_move	= armada_drm_crtc_cursor_move,
	.destroy	= armada_drm_crtc_destroy,
	.set_config	= drm_crtc_helper_set_config,
	.page_flip	= armada_drm_crtc_page_flip,
	.set_property	= armada_drm_crtc_set_property,
	.enable_vblank	= armada_drm_crtc_enable_vblank,
	.disable_vblank	= armada_drm_crtc_disable_vblank,
};

static const struct drm_plane_funcs armada_primary_plane_funcs = {
	.update_plane	= drm_primary_helper_update,
	.disable_plane	= drm_primary_helper_disable,
	.destroy	= drm_primary_helper_destroy,
};

int armada_drm_plane_init(struct armada_plane *plane)
{
	init_waitqueue_head(&plane->frame_wait);

	return 0;
}

static const struct drm_prop_enum_list armada_drm_csc_yuv_enum_list[] = {
	{ CSC_AUTO,        "Auto" },
	{ CSC_YUV_CCIR601, "CCIR601" },
	{ CSC_YUV_CCIR709, "CCIR709" },
};

static const struct drm_prop_enum_list armada_drm_csc_rgb_enum_list[] = {
	{ CSC_AUTO,         "Auto" },
	{ CSC_RGB_COMPUTER, "Computer system" },
	{ CSC_RGB_STUDIO,   "Studio" },
};

static int armada_drm_crtc_create_properties(struct drm_device *dev)
{
	struct armada_private *priv = dev->dev_private;

	if (priv->csc_yuv_prop)
		return 0;

	priv->csc_yuv_prop = drm_property_create_enum(dev, 0,
				"CSC_YUV", armada_drm_csc_yuv_enum_list,
				ARRAY_SIZE(armada_drm_csc_yuv_enum_list));
	priv->csc_rgb_prop = drm_property_create_enum(dev, 0,
				"CSC_RGB", armada_drm_csc_rgb_enum_list,
				ARRAY_SIZE(armada_drm_csc_rgb_enum_list));

	if (!priv->csc_yuv_prop || !priv->csc_rgb_prop)
		return -ENOMEM;

	return 0;
}

static int armada_drm_crtc_create(struct drm_device *drm, struct device *dev,
	struct resource *res, int irq, const struct armada_variant *variant,
	struct device_node *port)
{
	struct armada_private *priv = drm->dev_private;
	struct armada_crtc *dcrtc;
	struct armada_plane *primary;
	void __iomem *base;
	int ret;

	ret = armada_drm_crtc_create_properties(drm);
	if (ret)
		return ret;

	base = devm_ioremap_resource(dev, res);
	if (IS_ERR(base))
		return PTR_ERR(base);

	dcrtc = kzalloc(sizeof(*dcrtc), GFP_KERNEL);
	if (!dcrtc) {
		DRM_ERROR("failed to allocate Armada crtc\n");
		return -ENOMEM;
	}

	if (dev != drm->dev)
		dev_set_drvdata(dev, dcrtc);

	dcrtc->variant = variant;
	dcrtc->base = base;
	dcrtc->num = drm->mode_config.num_crtc;
	dcrtc->clk = ERR_PTR(-EINVAL);
	dcrtc->csc_yuv_mode = CSC_AUTO;
	dcrtc->csc_rgb_mode = CSC_AUTO;
	dcrtc->cfg_dumb_ctrl = DUMB24_RGB888_0;
	dcrtc->spu_iopad_ctrl = CFG_VSCALE_LN_EN | CFG_IOPAD_DUMB24;
	spin_lock_init(&dcrtc->irq_lock);
	dcrtc->irq_ena = CLEAN_SPU_IRQ_ISR;

	/* Initialize some registers which we don't otherwise set */
	writel_relaxed(0x00000001, dcrtc->base + LCD_CFG_SCLK_DIV);
	writel_relaxed(0x00000000, dcrtc->base + LCD_SPU_BLANKCOLOR);
	writel_relaxed(dcrtc->spu_iopad_ctrl,
		       dcrtc->base + LCD_SPU_IOPAD_CONTROL);
	writel_relaxed(0x00000000, dcrtc->base + LCD_SPU_SRAM_PARA0);
	writel_relaxed(CFG_PDWN256x32 | CFG_PDWN256x24 | CFG_PDWN256x8 |
		       CFG_PDWN32x32 | CFG_PDWN16x66 | CFG_PDWN32x66 |
		       CFG_PDWN64x66, dcrtc->base + LCD_SPU_SRAM_PARA1);
	writel_relaxed(0x2032ff81, dcrtc->base + LCD_SPU_DMA_CTRL1);
	writel_relaxed(dcrtc->irq_ena, dcrtc->base + LCD_SPU_IRQ_ENA);
	writel_relaxed(0, dcrtc->base + LCD_SPU_IRQ_ISR);

	ret = devm_request_irq(dev, irq, armada_drm_irq, 0, "armada_drm_crtc",
			       dcrtc);
	if (ret < 0)
		goto err_crtc;

	if (dcrtc->variant->init) {
		ret = dcrtc->variant->init(dcrtc, dev);
		if (ret)
			goto err_crtc;
	}

	/* Ensure AXI pipeline is enabled */
	armada_updatel(CFG_ARBFAST_ENA, 0, dcrtc->base + LCD_SPU_DMA_CTRL0);

	priv->dcrtc[dcrtc->num] = dcrtc;

	dcrtc->crtc.port = port;

	primary = kzalloc(sizeof(*primary), GFP_KERNEL);
	if (!primary) {
		ret = -ENOMEM;
		goto err_crtc;
	}

	ret = armada_drm_plane_init(primary);
	if (ret) {
		kfree(primary);
		goto err_crtc;
	}

	ret = drm_universal_plane_init(drm, &primary->base, 0,
				       &armada_primary_plane_funcs,
				       armada_primary_formats,
				       ARRAY_SIZE(armada_primary_formats),
				       NULL,
				       DRM_PLANE_TYPE_PRIMARY, NULL);
	if (ret) {
		kfree(primary);
		goto err_crtc;
	}

	ret = drm_crtc_init_with_planes(drm, &dcrtc->crtc, &primary->base, NULL,
					&armada_crtc_funcs, NULL);
	if (ret)
		goto err_crtc_init;

	drm_crtc_helper_add(&dcrtc->crtc, &armada_crtc_helper_funcs);

	drm_object_attach_property(&dcrtc->crtc.base, priv->csc_yuv_prop,
				   dcrtc->csc_yuv_mode);
	drm_object_attach_property(&dcrtc->crtc.base, priv->csc_rgb_prop,
				   dcrtc->csc_rgb_mode);

	return armada_overlay_plane_create(drm, 1 << dcrtc->num);

err_crtc_init:
	primary->base.funcs->destroy(&primary->base);
err_crtc:
	kfree(dcrtc);

	return ret;
}

static int
armada_lcd_bind(struct device *dev, struct device *master, void *data)
{
	struct platform_device *pdev = to_platform_device(dev);
	struct drm_device *drm = data;
	struct resource *res = platform_get_resource(pdev, IORESOURCE_MEM, 0);
	int irq = platform_get_irq(pdev, 0);
	const struct armada_variant *variant;
	struct device_node *port = NULL;

	if (irq < 0)
		return irq;

	if (!dev->of_node) {
		const struct platform_device_id *id;

		id = platform_get_device_id(pdev);
		if (!id)
			return -ENXIO;

		variant = (const struct armada_variant *)id->driver_data;
	} else {
		const struct of_device_id *match;
		struct device_node *np, *parent = dev->of_node;

		match = of_match_device(dev->driver->of_match_table, dev);
		if (!match)
			return -ENXIO;

		np = of_get_child_by_name(parent, "ports");
		if (np)
			parent = np;
		port = of_get_child_by_name(parent, "port");
		of_node_put(np);
		if (!port) {
			dev_err(dev, "no port node found in %pOF\n", parent);
			return -ENXIO;
		}

		variant = match->data;
	}

	return armada_drm_crtc_create(drm, dev, res, irq, variant, port);
}

static void
armada_lcd_unbind(struct device *dev, struct device *master, void *data)
{
	struct armada_crtc *dcrtc = dev_get_drvdata(dev);

	armada_drm_crtc_destroy(&dcrtc->crtc);
}

static const struct component_ops armada_lcd_ops = {
	.bind = armada_lcd_bind,
	.unbind = armada_lcd_unbind,
};

static int armada_lcd_probe(struct platform_device *pdev)
{
	return component_add(&pdev->dev, &armada_lcd_ops);
}

static int armada_lcd_remove(struct platform_device *pdev)
{
	component_del(&pdev->dev, &armada_lcd_ops);
	return 0;
}

static const struct of_device_id armada_lcd_of_match[] = {
	{
		.compatible	= "marvell,dove-lcd",
		.data		= &armada510_ops,
	},
	{}
};
MODULE_DEVICE_TABLE(of, armada_lcd_of_match);

static const struct platform_device_id armada_lcd_platform_ids[] = {
	{
		.name		= "armada-lcd",
		.driver_data	= (unsigned long)&armada510_ops,
	}, {
		.name		= "armada-510-lcd",
		.driver_data	= (unsigned long)&armada510_ops,
	},
	{ },
};
MODULE_DEVICE_TABLE(platform, armada_lcd_platform_ids);

struct platform_driver armada_lcd_platform_driver = {
	.probe	= armada_lcd_probe,
	.remove	= armada_lcd_remove,
	.driver = {
		.name	= "armada-lcd",
		.owner	=  THIS_MODULE,
		.of_match_table = armada_lcd_of_match,
	},
	.id_table = armada_lcd_platform_ids,
};<|MERGE_RESOLUTION|>--- conflicted
+++ resolved
@@ -750,12 +750,6 @@
 	 */
 	if (plane->fb)
 		drm_framebuffer_put(plane->fb);
-<<<<<<< HEAD
-
-	/* Power down the Y/U/V FIFOs */
-	sram_para1 = CFG_PDWN16x66 | CFG_PDWN32x66;
-=======
->>>>>>> 5fa4ec9c
 
 	/* Power down most RAMs and FIFOs if this is the primary plane */
 	if (plane->type == DRM_PLANE_TYPE_PRIMARY) {
